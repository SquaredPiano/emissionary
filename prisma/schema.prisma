--- conflicted
+++ resolved
@@ -67,13 +67,8 @@
   brand       String?
   barcode     String?
   description String?
-<<<<<<< HEAD
-  carbonEmissions Decimal @default(0) // Carbon emissions in kg CO2e
-  confidence  Decimal @default(0.8)   // OCR confidence score
-=======
   carbonEmissions Decimal? @db.Decimal(10, 4) // kg CO2e
-  confidence  Decimal? @db.Decimal(3, 2) // OCR confidence 0-1
->>>>>>> 0d2015d9
+  confidence  Decimal? @db.Decimal(1, 2) // OCR confidence 0-1
   createdAt   DateTime @default(now())
   updatedAt   DateTime @updatedAt
 
@@ -81,19 +76,16 @@
   receipt Receipt @relation(fields: [receiptId], references: [id], onDelete: Cascade)
 
   @@map("receipt_items")
-<<<<<<< HEAD
-=======
 }
 
 model EmissionsLog {
   id         String   @id @default(cuid())
   receiptId  String   @unique
   userId     String
-  totalCO2   Decimal  @db.Decimal(10, 4) // kg CO2e
+  totalCO2   Decimal
   breakdown  Json     // Store emission breakdown by category
   calculationMethod String? // Method used for calculation
-  carbonIntensity   Decimal? @db.Decimal(10, 4) // Carbon intensity factor used
-  llmEnhanced Boolean @default(false) // Whether LLM was used for enhancement
+  carbonIntensity   Decimal? // Carbon intensity factor used
   createdAt  DateTime @default(now())
   updatedAt  DateTime @updatedAt
 
@@ -102,5 +94,4 @@
   user    User    @relation(fields: [userId], references: [id], onDelete: Cascade)
 
   @@map("emissions_logs")
->>>>>>> 0d2015d9
 }