import { NextRequest, NextResponse } from 'next/server';
<<<<<<< HEAD
import { auth } from '@clerk/nextjs/server';
import { prisma } from '@/lib/prisma';
import { z } from 'zod';
import { serializePrismaResult } from '@/lib/utils/prisma-serializer';

const UserSyncSchema = z.object({
  clerkId: z.string(),
  email: z.string().email().optional(),
  firstName: z.string().optional(),
  lastName: z.string().optional(),
});
=======
import { Webhook } from 'svix';
import { headers } from 'next/headers';
import { syncUser } from '@/lib/actions/users';
import { logger } from '@/lib/logger';
>>>>>>> 0d2015d9

export async function POST(request: NextRequest) {
  try {
    // Get the headers
    const headerPayload = headers();
    const svix_id = headerPayload.get("svix-id");
    const svix_timestamp = headerPayload.get("svix-timestamp");
    const svix_signature = headerPayload.get("svix-signature");

    // If there are no headers, error out
    if (!svix_id || !svix_timestamp || !svix_signature) {
      return NextResponse.json(
        { error: 'Missing svix headers' },
        { status: 400 }
      );
    }

    // Get the body
    const payload = await request.json();
    const body = JSON.stringify(payload);

    // Create a new Svix instance with your secret.
    const wh = new Webhook(process.env.CLERK_WEBHOOK_SECRET || '');

    let evt: any;

    // Verify the payload with the headers
    try {
      evt = wh.verify(body, {
        "svix-id": svix_id,
        "svix-timestamp": svix_timestamp,
        "svix-signature": svix_signature,
      });
<<<<<<< HEAD
    }

    return NextResponse.json({
      success: true,
      user: serializePrismaResult({
        id: user.id,
        clerkId: user.clerkId,
        email: user.email,
        firstName: user.firstName,
        lastName: user.lastName,
        avatar: user.avatar,
        bio: user.bio,
        location: user.location,
        createdAt: user.createdAt,
        updatedAt: user.updatedAt,
      }),
    });

  } catch (error) {
    console.error('User sync error:', error);
    
    if (error instanceof z.ZodError) {
=======
    } catch (err) {
      logger.error('Webhook verification failed', err);
>>>>>>> 0d2015d9
      return NextResponse.json(
        { error: 'Webhook verification failed' },
        { status: 400 }
      );
    }

    // Get the ID and type
    const { id } = evt.data;
    const eventType = evt.type;

    logger.info('Webhook received', { eventType, userId: id });

    // Handle the webhook
    switch (eventType) {
      case 'user.created':
      case 'user.updated':
        const user = evt.data;
        const email = user.email_addresses?.[0]?.email_address;
        
        if (!email) {
          logger.error('No email found for user', { userId: id });
          return NextResponse.json(
            { error: 'No email found for user' },
            { status: 400 }
          );
        }

        const syncResult = await syncUser({
          clerkId: id,
          email,
          firstName: user.first_name,
          lastName: user.last_name,
          avatar: user.image_url,
        });

        if (!syncResult.success) {
          logger.error('User sync failed', { userId: id, error: syncResult.error });
          return NextResponse.json(
            { error: syncResult.error },
            { status: 500 }
          );
        }

        logger.info('User synced successfully', { userId: id, action: syncResult.action });
        break;

      case 'user.deleted':
        // Handle user deletion if needed
        logger.info('User deleted', { userId: id });
        break;

      default:
        logger.info('Unhandled webhook event', { eventType, userId: id });
    }

    return NextResponse.json({ success: true });
  } catch (error) {
    logger.error('Webhook error', error instanceof Error ? error : new Error(String(error)));
    return NextResponse.json(
      { error: 'Internal server error' },
      { status: 500 }
    );
  }
}

export async function GET() {
  try {
    const { userId } = await auth();
    if (!userId) {
      return NextResponse.json({ error: 'Unauthorized' }, { status: 401 });
    }

    const user = await prisma.user.findUnique({
      where: { clerkId: userId },
    });

    if (!user) {
      return NextResponse.json({ error: 'User not found' }, { status: 404 });
    }

    return NextResponse.json({
      success: true,
      user: serializePrismaResult({
        id: user.id,
        clerkId: user.clerkId,
        email: user.email,
        firstName: user.firstName,
        lastName: user.lastName,
        avatar: user.avatar,
        bio: user.bio,
        location: user.location,
        createdAt: user.createdAt,
        updatedAt: user.updatedAt,
      }),
    });

  } catch (error) {
    console.error('Get user error:', error);
    return NextResponse.json(
      { error: 'Internal server error' },
      { status: 500 }
    );
  }
} <|MERGE_RESOLUTION|>--- conflicted
+++ resolved
@@ -1,5 +1,8 @@
 import { NextRequest, NextResponse } from 'next/server';
-<<<<<<< HEAD
+import { Webhook } from 'svix';
+import { headers } from 'next/headers';
+import { syncUser } from '@/lib/actions/users';
+import { logger } from '@/lib/logger';
 import { auth } from '@clerk/nextjs/server';
 import { prisma } from '@/lib/prisma';
 import { z } from 'zod';
@@ -11,12 +14,6 @@
   firstName: z.string().optional(),
   lastName: z.string().optional(),
 });
-=======
-import { Webhook } from 'svix';
-import { headers } from 'next/headers';
-import { syncUser } from '@/lib/actions/users';
-import { logger } from '@/lib/logger';
->>>>>>> 0d2015d9
 
 export async function POST(request: NextRequest) {
   try {
@@ -34,23 +31,14 @@
       );
     }
 
-    // Get the body
-    const payload = await request.json();
-    const body = JSON.stringify(payload);
-
-    // Create a new Svix instance with your secret.
-    const wh = new Webhook(process.env.CLERK_WEBHOOK_SECRET || '');
-
-    let evt: any;
-
-    // Verify the payload with the headers
-    try {
-      evt = wh.verify(body, {
-        "svix-id": svix_id,
-        "svix-timestamp": svix_timestamp,
-        "svix-signature": svix_signature,
+      user = await prisma.user.create({
+        data: {
+          clerkId: userId,
+          email: validatedData.email,
+          firstName: validatedData.firstName || null,
+          lastName: validatedData.lastName || null,
+        },
       });
-<<<<<<< HEAD
     }
 
     return NextResponse.json({
@@ -73,10 +61,6 @@
     console.error('User sync error:', error);
     
     if (error instanceof z.ZodError) {
-=======
-    } catch (err) {
-      logger.error('Webhook verification failed', err);
->>>>>>> 0d2015d9
       return NextResponse.json(
         { error: 'Webhook verification failed' },
         { status: 400 }
