import { Inter } from 'next/font/google';
import '../styles/globals.css'
import '../styles/layout.css';
import { ReactNode } from 'react';
import type { Metadata } from 'next';
import { Toaster } from '@/components/ui/toaster';
<<<<<<< HEAD
import {
  ClerkProvider,
  SignInButton,
  SignUpButton,
  SignedIn,
  SignedOut,
  UserButton,
} from '@clerk/nextjs'
import { Geist, Geist_Mono } from 'next/font/google'
=======
import { ClerkProvider } from '@clerk/nextjs';
>>>>>>> c2b1ae51

const inter = Inter({ subsets: ['latin'] });

const geistSans = Geist({
  variable: '--font-geist-sans',
  subsets: ['latin'],
})

const geistMono = Geist_Mono({
  variable: '--font-geist-mono',
  subsets: ['latin'],
})

export const metadata: Metadata = {
  title: 'Emissionary - Track Your Carbon Footprint',
  description:
<<<<<<< HEAD
    'Emissionary is an app to detect your carbon emissions from your receipts. It uses data from your receipt to find your carbon emissions and compares your grocery carbon emissions with the average household.',
=======
    'AI-powered receipt scanning meets carbon footprint tracking. Understand your environmental impact and make better choices for our planet.',
>>>>>>> c2b1ae51
};

export default function RootLayout({
  children,
}: Readonly<{
  children: ReactNode;
}>) {
  return (
    <ClerkProvider>
      <html lang="en" className={'min-h-full dark'}>
        <body className={inter.className}>
          {children}
          <Toaster />
        </body>
      </html>
    </ClerkProvider>
  );
}<|MERGE_RESOLUTION|>--- conflicted
+++ resolved
@@ -4,7 +4,6 @@
 import { ReactNode } from 'react';
 import type { Metadata } from 'next';
 import { Toaster } from '@/components/ui/toaster';
-<<<<<<< HEAD
 import {
   ClerkProvider,
   SignInButton,
@@ -14,9 +13,6 @@
   UserButton,
 } from '@clerk/nextjs'
 import { Geist, Geist_Mono } from 'next/font/google'
-=======
-import { ClerkProvider } from '@clerk/nextjs';
->>>>>>> c2b1ae51
 
 const inter = Inter({ subsets: ['latin'] });
 
@@ -33,11 +29,7 @@
 export const metadata: Metadata = {
   title: 'Emissionary - Track Your Carbon Footprint',
   description:
-<<<<<<< HEAD
     'Emissionary is an app to detect your carbon emissions from your receipts. It uses data from your receipt to find your carbon emissions and compares your grocery carbon emissions with the average household.',
-=======
-    'AI-powered receipt scanning meets carbon footprint tracking. Understand your environmental impact and make better choices for our planet.',
->>>>>>> c2b1ae51
 };
 
 export default function RootLayout({
@@ -54,5 +46,13 @@
         </body>
       </html>
     </ClerkProvider>
+    <ClerkProvider>
+      <html lang="en" className={'min-h-full dark'}>
+        <body className={inter.className}>
+          {children}
+          <Toaster />
+        </body>
+      </html>
+    </ClerkProvider>
   );
 }