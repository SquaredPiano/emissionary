'use client';

import { ArrowLeft } from 'lucide-react';
import { useRouter, usePathname } from 'next/navigation';
import { Button } from '@/components/ui/button';
import { Separator } from '@/components/ui/separator';
import { MobileSidebar } from '@/components/dashboard/layout/mobile-sidebar';

interface DashboardPageHeaderProps {
  pageTitle: string;
  showBackButton?: boolean;
}

export function DashboardPageHeader({ pageTitle, showBackButton = false }: DashboardPageHeaderProps) {
  const router = useRouter();
  const pathname = usePathname();
  
  // Show back button if not on dashboard and showBackButton is true or we're on upload/history/settings
  const shouldShowBack = showBackButton || (pathname !== '/dashboard' && (pathname.includes('/upload') || pathname.includes('/history') || pathname.includes('/settings')));

  const handleBack = () => {
    router.push('/dashboard');
  };

  return (
    <div>
<<<<<<< HEAD
      <div className="flex items-center justify-between">
        <div className="flex items-center gap-4">
=======
      {/* Green highlight at the very top */}
      <Separator className="relative bg-border mb-6 dashboard-header-highlight" />
      
      <div className="flex items-center justify-between mb-6">
        <div className="flex items-center gap-6">
>>>>>>> 9795263c
          {shouldShowBack && (
            <Button
              variant="ghost"
              size="sm"
              onClick={handleBack}
<<<<<<< HEAD
              className="flex items-center gap-2"
=======
              className="flex items-center gap-2 text-muted-foreground"
>>>>>>> 9795263c
            >
              <ArrowLeft className="h-4 w-4" />
              Back to Dashboard
            </Button>
          )}
          <div>
<<<<<<< HEAD
            <h1 className="text-2xl font-bold tracking-tight">{pageTitle}</h1>
=======
            <h1 className="text-2xl font-bold tracking-tight text-foreground">{pageTitle}</h1>
>>>>>>> 9795263c
            <p className="text-muted-foreground">
              {pathname === '/dashboard' && 'Track your carbon footprint and emissions'}
              {pathname.includes('/upload') && 'Upload and process your grocery receipts'}
              {pathname.includes('/history') && 'View your receipt history and emissions data'}
<<<<<<< HEAD
              {pathname.includes('/settings') && 'Manage your account and preferences'}
=======
              {pathname.includes('/settings') && 'Manage your emission goals, notifications, and privacy'}
>>>>>>> 9795263c
            </p>
          </div>
        </div>
        <div className="flex items-center gap-6">
          <MobileSidebar />
        </div>
      </div>
<<<<<<< HEAD
      <Separator className="relative bg-border my-8 dashboard-header-highlight" />
=======
>>>>>>> 9795263c
    </div>
  );
}<|MERGE_RESOLUTION|>--- conflicted
+++ resolved
@@ -24,46 +24,29 @@
 
   return (
     <div>
-<<<<<<< HEAD
-      <div className="flex items-center justify-between">
-        <div className="flex items-center gap-4">
-=======
       {/* Green highlight at the very top */}
       <Separator className="relative bg-border mb-6 dashboard-header-highlight" />
       
       <div className="flex items-center justify-between mb-6">
         <div className="flex items-center gap-6">
->>>>>>> 9795263c
           {shouldShowBack && (
             <Button
               variant="ghost"
               size="sm"
               onClick={handleBack}
-<<<<<<< HEAD
-              className="flex items-center gap-2"
-=======
               className="flex items-center gap-2 text-muted-foreground"
->>>>>>> 9795263c
             >
               <ArrowLeft className="h-4 w-4" />
               Back to Dashboard
             </Button>
           )}
           <div>
-<<<<<<< HEAD
-            <h1 className="text-2xl font-bold tracking-tight">{pageTitle}</h1>
-=======
             <h1 className="text-2xl font-bold tracking-tight text-foreground">{pageTitle}</h1>
->>>>>>> 9795263c
             <p className="text-muted-foreground">
               {pathname === '/dashboard' && 'Track your carbon footprint and emissions'}
               {pathname.includes('/upload') && 'Upload and process your grocery receipts'}
               {pathname.includes('/history') && 'View your receipt history and emissions data'}
-<<<<<<< HEAD
-              {pathname.includes('/settings') && 'Manage your account and preferences'}
-=======
               {pathname.includes('/settings') && 'Manage your emission goals, notifications, and privacy'}
->>>>>>> 9795263c
             </p>
           </div>
         </div>
@@ -71,10 +54,6 @@
           <MobileSidebar />
         </div>
       </div>
-<<<<<<< HEAD
-      <Separator className="relative bg-border my-8 dashboard-header-highlight" />
-=======
->>>>>>> 9795263c
     </div>
   );
 }