import { DashboardUsageCardGroup } from '@/components/dashboard/landing/components/dashboard-usage-card-group';
<<<<<<< HEAD
import { DashboardTutorialCard } from '@/components/dashboard/landing/components/dashboard-tutorial-card';
import { DashboardTeamMembersCard } from '@/components/dashboard/landing/components/dashboard-team-members-card';
import { UserSyncTest } from '@/components/dashboard/user-sync-test';
=======
import { EmissionsChart } from '@/components/dashboard/landing/components/emissions-chart';
import { CategoryBreakdown } from '@/components/dashboard/landing/components/category-breakdown';
import { RecentActivity } from '@/components/dashboard/landing/components/recent-activity';
import { ActionableTips } from '@/components/dashboard/landing/components/actionable-tips';
>>>>>>> aa048ef8

export function DashboardLandingPage() {
  return (
    <div className="space-y-6">
      {/* KPI Cards Row */}
      <div className="grid gap-6 sm:grid-cols-2 lg:grid-cols-4">
        <DashboardUsageCardGroup />
        <UserSyncTest />
      </div>

      {/* Charts Row */}
      <div className="grid gap-6 lg:grid-cols-2">
        <EmissionsChart />
        <CategoryBreakdown />
      </div>

      {/* Activity and Tips Row */}
      <div className="grid gap-6 lg:grid-cols-2">
        <RecentActivity />
        <ActionableTips />
      </div>
    </div>
  );
}<|MERGE_RESOLUTION|>--- conflicted
+++ resolved
@@ -1,14 +1,8 @@
 import { DashboardUsageCardGroup } from '@/components/dashboard/landing/components/dashboard-usage-card-group';
-<<<<<<< HEAD
-import { DashboardTutorialCard } from '@/components/dashboard/landing/components/dashboard-tutorial-card';
-import { DashboardTeamMembersCard } from '@/components/dashboard/landing/components/dashboard-team-members-card';
-import { UserSyncTest } from '@/components/dashboard/user-sync-test';
-=======
 import { EmissionsChart } from '@/components/dashboard/landing/components/emissions-chart';
 import { CategoryBreakdown } from '@/components/dashboard/landing/components/category-breakdown';
 import { RecentActivity } from '@/components/dashboard/landing/components/recent-activity';
 import { ActionableTips } from '@/components/dashboard/landing/components/actionable-tips';
->>>>>>> aa048ef8
 
 export function DashboardLandingPage() {
   return (
@@ -16,7 +10,6 @@
       {/* KPI Cards Row */}
       <div className="grid gap-6 sm:grid-cols-2 lg:grid-cols-4">
         <DashboardUsageCardGroup />
-        <UserSyncTest />
       </div>
 
       {/* Charts Row */}
