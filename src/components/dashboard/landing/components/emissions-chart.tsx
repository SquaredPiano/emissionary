'use client';

import { Card, CardContent, CardDescription, CardHeader, CardTitle } from '@/components/ui/card';
import { LineChart, Line, XAxis, YAxis, CartesianGrid, Tooltip, ResponsiveContainer } from 'recharts';
import { useTheme } from 'next-themes';

// Fallback data when no real data is available
const getFallbackData = () => [
  { date: 'Mon', emissions: 2.1 },
  { date: 'Tue', emissions: 1.8 },
  { date: 'Wed', emissions: 3.2 },
  { date: 'Thu', emissions: 2.5 },
  { date: 'Fri', emissions: 1.9 },
  { date: 'Sat', emissions: 4.1 },
  { date: 'Sun', emissions: 2.8 },
];

interface EmissionsChartProps {
<<<<<<< HEAD
  emissions?: any;
}

export function EmissionsChart({ emissions }: EmissionsChartProps) {
  // Use real data if available, otherwise fallback to mock data
  const data = emissions?.data?.monthlyData ? 
    emissions.data.monthlyData.slice(-7).map((item: any) => ({
      date: new Date(item.month).toLocaleDateString('en-US', { weekday: 'short' }),
      emissions: item.emissions
    })) : 
    getFallbackData();
=======
  data?: typeof mockEmissionsData;
  lineType?: 'monotone' | 'linear';
}

export function EmissionsChart({ data = mockEmissionsData, lineType = 'monotone' }: EmissionsChartProps) {
  const { theme } = useTheme ? useTheme() : { theme: 'light' };

  // Use CSS vars for color, fallback to black/white for dot fill
  const lineColor = theme === 'dark' ? '#10b981' : '#222';
  const dotColor = theme === 'dark' ? '#fff' : '#222';
>>>>>>> 0d2015d9

  if (data.length === 0) {
    return (
      <Card className="bg-background/50 backdrop-blur-[24px] border-border">
        <CardHeader>
          <CardTitle className="text-xl font-semibold">Weekly Emissions Trend</CardTitle>
          <CardDescription>Your carbon footprint over the past week</CardDescription>
        </CardHeader>
        <CardContent className="h-[300px] flex items-center justify-center">
          <div className="text-center">
            <div className="text-black dark:text-muted-foreground mb-2">📊</div>
            <p className="text-black dark:text-muted-foreground">Upload a receipt to see your emissions trends</p>
          </div>
        </CardContent>
      </Card>
    );
  }

  return (
    <Card className="bg-background/50 backdrop-blur-[24px] border-border">
      <CardHeader>
        <CardTitle className="text-xl font-semibold">Weekly Emissions Trend</CardTitle>
        <CardDescription>Your carbon footprint over the past week</CardDescription>
      </CardHeader>
      <CardContent>
        <ResponsiveContainer width="100%" height={300}>
          <LineChart data={data} margin={{ top: 5, right: 30, left: 20, bottom: 5 }}>
            <CartesianGrid strokeDasharray="3 3" className="opacity-30" />
            <XAxis 
              dataKey="date" 
              className="text-sm"
              tick={{ fontSize: 12 }}
            />
            <YAxis 
              className="text-sm"
              tick={{ fontSize: 12 }}
              label={{ value: 'kg CO₂e', angle: -90, position: 'insideLeft', className: 'text-sm' }}
            />
            <Tooltip 
              contentStyle={{ 
                backgroundColor: 'hsl(var(--card))',
                border: '1px solid hsl(var(--border))',
                borderRadius: '8px'
              }}
              labelStyle={{ color: 'hsl(var(--foreground))' }}
              formatter={(value: number) => [`${value} kg CO₂e`, 'Emissions']}
            />
            {/*
              Use 'monotone' for smooth (squiggly) lines, 'linear' for jagged. Default is 'monotone'.
              Dots and lines adapt to theme for visibility.
            */}
            <Line 
              type={lineType} 
              dataKey="emissions" 
              stroke={lineColor}
              strokeWidth={3}
              dot={{ fill: dotColor, stroke: lineColor, strokeWidth: 2, r: 4 }}
              activeDot={{ r: 6, stroke: lineColor, strokeWidth: 2, fill: dotColor }}
              connectNulls={true}
            />
          </LineChart>
        </ResponsiveContainer>
      </CardContent>
    </Card>
  );
} <|MERGE_RESOLUTION|>--- conflicted
+++ resolved
@@ -16,11 +16,15 @@
 ];
 
 interface EmissionsChartProps {
-<<<<<<< HEAD
   emissions?: any;
+  lineType?: 'monotone' | 'linear';
 }
 
 export function EmissionsChart({ emissions }: EmissionsChartProps) {
+  const { theme } = useTheme ? useTheme() : { theme: 'light' };
+  const lineColor = theme === 'dark' ? '#10b981' : '#222';
+  const dotColor = theme === 'dark' ? '#fff' : '#222';
+
   // Use real data if available, otherwise fallback to mock data
   const data = emissions?.data?.monthlyData ? 
     emissions.data.monthlyData.slice(-7).map((item: any) => ({
@@ -28,18 +32,6 @@
       emissions: item.emissions
     })) : 
     getFallbackData();
-=======
-  data?: typeof mockEmissionsData;
-  lineType?: 'monotone' | 'linear';
-}
-
-export function EmissionsChart({ data = mockEmissionsData, lineType = 'monotone' }: EmissionsChartProps) {
-  const { theme } = useTheme ? useTheme() : { theme: 'light' };
-
-  // Use CSS vars for color, fallback to black/white for dot fill
-  const lineColor = theme === 'dark' ? '#10b981' : '#222';
-  const dotColor = theme === 'dark' ? '#fff' : '#222';
->>>>>>> 0d2015d9
 
   if (data.length === 0) {
     return (
@@ -92,7 +84,7 @@
               Dots and lines adapt to theme for visibility.
             */}
             <Line 
-              type={lineType} 
+              type='monotone' 
               dataKey="emissions" 
               stroke={lineColor}
               strokeWidth={3}
