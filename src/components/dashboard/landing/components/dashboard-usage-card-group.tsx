import { Leaf, TrendingUp, TrendingDown, Scale, Globe, Target } from 'lucide-react';
import { Card, CardContent, CardDescription, CardHeader, CardTitle } from '@/components/ui/card';

// TODO: Replace with actual data from backend API calls
const mockEmissionData = {
  totalEmissionsWeek: 12.4,
  weeklyAverage: 15.2,
  canadianAverage: 18.5,
  globalAverage: 22.1,
  highestItem: { name: 'Beef (500g)', emissions: 8.2 },
  lowestItem: { name: 'Bananas (1kg)', emissions: 0.8 }
};

const cards = [
  {
    title: "This Week's Emissions",
<<<<<<< HEAD
    icon: <Leaf className={'text-green-600'} size={18} />,
=======
    icon: <Leaf className={'text-green-500'} size={18} />,
>>>>>>> 9795263c
    value: `${mockEmissionData.totalEmissionsWeek} kg CO₂e`,
    change: `${mockEmissionData.totalEmissionsWeek < mockEmissionData.weeklyAverage ? '↓' : '↑'} ${Math.abs(mockEmissionData.totalEmissionsWeek - mockEmissionData.weeklyAverage).toFixed(1)} kg vs average`,
    trend: mockEmissionData.totalEmissionsWeek < mockEmissionData.weeklyAverage ? 'positive' : 'negative'
  },
  {
    title: "Weekly Average",
<<<<<<< HEAD
    icon: <Scale className={'text-blue-600'} size={18} />,
=======
    icon: <Scale className={'text-blue-500'} size={18} />,
>>>>>>> 9795263c
    value: `${mockEmissionData.weeklyAverage} kg CO₂e`,
    change: "Last 4 weeks",
    trend: 'neutral'
  },
  {
    title: "vs Canadian Average",
<<<<<<< HEAD
    icon: <Target className={'text-purple-600'} size={18} />,
=======
    icon: <Target className={'text-emerald-500'} size={18} />,
>>>>>>> 9795263c
    value: `${mockEmissionData.canadianAverage} kg CO₂e`,
    change: `${mockEmissionData.totalEmissionsWeek < mockEmissionData.canadianAverage ? '↓' : '↑'} ${Math.abs(mockEmissionData.totalEmissionsWeek - mockEmissionData.canadianAverage).toFixed(1)} kg difference`,
    trend: mockEmissionData.totalEmissionsWeek < mockEmissionData.canadianAverage ? 'positive' : 'negative'
  },
  {
    title: "vs Global Average",
<<<<<<< HEAD
    icon: <Globe className={'text-orange-600'} size={18} />,
=======
    icon: <Globe className={'text-yellow-500'} size={18} />,
>>>>>>> 9795263c
    value: `${mockEmissionData.globalAverage} kg CO₂e`,
    change: `${mockEmissionData.totalEmissionsWeek < mockEmissionData.globalAverage ? '↓' : '↑'} ${Math.abs(mockEmissionData.totalEmissionsWeek - mockEmissionData.globalAverage).toFixed(1)} kg difference`,
    trend: mockEmissionData.totalEmissionsWeek < mockEmissionData.globalAverage ? 'positive' : 'negative'
  },
];

export function DashboardUsageCardGroup() {
  return (
    <>
      {cards.map((card) => (
<<<<<<< HEAD
        <Card key={card.title} className={'bg-background/50 backdrop-blur-[24px] border-border p-6 hover:shadow-lg transition-shadow'}>
          <CardHeader className="p-0 space-y-0">
            <CardTitle className="flex justify-between items-center mb-6">
              <span className={'text-base leading-4 font-medium'}>{card.title}</span> 
              {card.icon}
            </CardTitle>
            <CardDescription className={'text-[32px] leading-[32px] text-primary font-bold'}>{card.value}</CardDescription>
          </CardHeader>
          <CardContent className={'p-0'}>
            <div className={`text-sm leading-[14px] pt-2 ${
              card.trend === 'positive' ? 'text-green-600' : 
              card.trend === 'negative' ? 'text-red-600' : 
=======
        <Card
          key={card.title}
          className={
            'flex flex-col justify-between h-full w-full bg-background/70 border-none shadow-lg rounded-2xl p-6 transition-transform hover:scale-[1.02] hover:shadow-xl'
          }
        >
          <CardHeader className="p-0 space-y-0">
            <CardTitle className="flex justify-between items-center mb-6">
              <span className={'text-base leading-4 font-medium'}>{card.title}</span>
              {card.icon}
            </CardTitle>
            <CardDescription className={'text-[2rem] leading-[2.5rem] text-primary font-bold'}>{card.value}</CardDescription>
          </CardHeader>
          <CardContent className={'p-0'}>
            <div className={`text-sm leading-[14px] pt-2 font-medium ${
              card.trend === 'positive' ? 'text-green-500' : 
              card.trend === 'negative' ? 'text-red-500' : 
>>>>>>> 9795263c
              'text-secondary'
            }`}>
              {card.change}
            </div>
          </CardContent>
        </Card>
      ))}
    </>
  );
}<|MERGE_RESOLUTION|>--- conflicted
+++ resolved
@@ -14,44 +14,28 @@
 const cards = [
   {
     title: "This Week's Emissions",
-<<<<<<< HEAD
-    icon: <Leaf className={'text-green-600'} size={18} />,
-=======
     icon: <Leaf className={'text-green-500'} size={18} />,
->>>>>>> 9795263c
     value: `${mockEmissionData.totalEmissionsWeek} kg CO₂e`,
     change: `${mockEmissionData.totalEmissionsWeek < mockEmissionData.weeklyAverage ? '↓' : '↑'} ${Math.abs(mockEmissionData.totalEmissionsWeek - mockEmissionData.weeklyAverage).toFixed(1)} kg vs average`,
     trend: mockEmissionData.totalEmissionsWeek < mockEmissionData.weeklyAverage ? 'positive' : 'negative'
   },
   {
     title: "Weekly Average",
-<<<<<<< HEAD
-    icon: <Scale className={'text-blue-600'} size={18} />,
-=======
     icon: <Scale className={'text-blue-500'} size={18} />,
->>>>>>> 9795263c
     value: `${mockEmissionData.weeklyAverage} kg CO₂e`,
     change: "Last 4 weeks",
     trend: 'neutral'
   },
   {
     title: "vs Canadian Average",
-<<<<<<< HEAD
-    icon: <Target className={'text-purple-600'} size={18} />,
-=======
     icon: <Target className={'text-emerald-500'} size={18} />,
->>>>>>> 9795263c
     value: `${mockEmissionData.canadianAverage} kg CO₂e`,
     change: `${mockEmissionData.totalEmissionsWeek < mockEmissionData.canadianAverage ? '↓' : '↑'} ${Math.abs(mockEmissionData.totalEmissionsWeek - mockEmissionData.canadianAverage).toFixed(1)} kg difference`,
     trend: mockEmissionData.totalEmissionsWeek < mockEmissionData.canadianAverage ? 'positive' : 'negative'
   },
   {
     title: "vs Global Average",
-<<<<<<< HEAD
-    icon: <Globe className={'text-orange-600'} size={18} />,
-=======
     icon: <Globe className={'text-yellow-500'} size={18} />,
->>>>>>> 9795263c
     value: `${mockEmissionData.globalAverage} kg CO₂e`,
     change: `${mockEmissionData.totalEmissionsWeek < mockEmissionData.globalAverage ? '↓' : '↑'} ${Math.abs(mockEmissionData.totalEmissionsWeek - mockEmissionData.globalAverage).toFixed(1)} kg difference`,
     trend: mockEmissionData.totalEmissionsWeek < mockEmissionData.globalAverage ? 'positive' : 'negative'
@@ -62,20 +46,6 @@
   return (
     <>
       {cards.map((card) => (
-<<<<<<< HEAD
-        <Card key={card.title} className={'bg-background/50 backdrop-blur-[24px] border-border p-6 hover:shadow-lg transition-shadow'}>
-          <CardHeader className="p-0 space-y-0">
-            <CardTitle className="flex justify-between items-center mb-6">
-              <span className={'text-base leading-4 font-medium'}>{card.title}</span> 
-              {card.icon}
-            </CardTitle>
-            <CardDescription className={'text-[32px] leading-[32px] text-primary font-bold'}>{card.value}</CardDescription>
-          </CardHeader>
-          <CardContent className={'p-0'}>
-            <div className={`text-sm leading-[14px] pt-2 ${
-              card.trend === 'positive' ? 'text-green-600' : 
-              card.trend === 'negative' ? 'text-red-600' : 
-=======
         <Card
           key={card.title}
           className={
@@ -93,7 +63,6 @@
             <div className={`text-sm leading-[14px] pt-2 font-medium ${
               card.trend === 'positive' ? 'text-green-500' : 
               card.trend === 'negative' ? 'text-red-500' : 
->>>>>>> 9795263c
               'text-secondary'
             }`}>
               {card.change}
