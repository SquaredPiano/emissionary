# See https://help.github.com/articles/ignoring-files/ for more about ignoring files.

# dependencies
/node_modules

# next.js
/.next/
/out/

# production
/build

# debug
npm-debug.log*
yarn-debug.log*
yarn-error.log*
.pnpm-debug.log*

<<<<<<< HEAD
# local env files
.env*.local
.env
=======
# env files
.env*
>>>>>>> c2b1ae51

# vercel
.vercel

# typescript
*.tsbuildinfo
next-env.d.ts
# clerk configuration (can include secrets)
/.clerk/<|MERGE_RESOLUTION|>--- conflicted
+++ resolved
@@ -16,14 +16,9 @@
 yarn-error.log*
 .pnpm-debug.log*
 
-<<<<<<< HEAD
 # local env files
 .env*.local
 .env
-=======
-# env files
-.env*
->>>>>>> c2b1ae51
 
 # vercel
 .vercel
