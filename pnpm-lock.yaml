lockfileVersion: '9.0'

settings:
  autoInstallPeers: true
  excludeLinksFromLockfile: false

overrides:
  '@types/react': 19.1.8
  '@types/react-dom': 19.1.6

importers:

  .:
    dependencies:
      '@clerk/nextjs':
        specifier: ^6.23.1
        version: 6.23.1(next@15.3.4(@babel/core@7.27.7)(react-dom@19.1.0(react@19.1.0))(react@19.1.0))(react-dom@19.1.0(react@19.1.0))(react@19.1.0)
      '@hookform/resolvers':
        specifier: ^5.1.1
        version: 5.1.1(react-hook-form@7.59.0(react@19.1.0))
      '@prisma/client':
        specifier: ^6.10.1
        version: 6.10.1(prisma@6.10.1(typescript@5.8.3))(typescript@5.8.3)
      '@radix-ui/react-accordion':
        specifier: ^1.2.10
        version: 1.2.11(@types/react-dom@19.1.6(@types/react@19.1.8))(@types/react@19.1.8)(react-dom@19.1.0(react@19.1.0))(react@19.1.0)
      '@radix-ui/react-dialog':
        specifier: ^1.1.13
        version: 1.1.14(@types/react-dom@19.1.6(@types/react@19.1.8))(@types/react@19.1.8)(react-dom@19.1.0(react@19.1.0))(react@19.1.0)
      '@radix-ui/react-dropdown-menu':
        specifier: ^2.1.14
        version: 2.1.15(@types/react-dom@19.1.6(@types/react@19.1.8))(@types/react@19.1.8)(react-dom@19.1.0(react@19.1.0))(react@19.1.0)
      '@radix-ui/react-label':
        specifier: ^2.1.6
        version: 2.1.7(@types/react-dom@19.1.6(@types/react@19.1.8))(@types/react@19.1.8)(react-dom@19.1.0(react@19.1.0))(react@19.1.0)
      '@radix-ui/react-progress':
        specifier: ^1.1.7
        version: 1.1.7(@types/react-dom@19.1.6(@types/react@19.1.8))(@types/react@19.1.8)(react-dom@19.1.0(react@19.1.0))(react@19.1.0)
      '@radix-ui/react-select':
        specifier: ^2.2.4
        version: 2.2.5(@types/react-dom@19.1.6(@types/react@19.1.8))(@types/react@19.1.8)(react-dom@19.1.0(react@19.1.0))(react@19.1.0)
      '@radix-ui/react-separator':
        specifier: ^1.1.6
        version: 1.1.7(@types/react-dom@19.1.6(@types/react@19.1.8))(@types/react@19.1.8)(react-dom@19.1.0(react@19.1.0))(react@19.1.0)
      '@radix-ui/react-slot':
        specifier: ^1.2.2
        version: 1.2.3(@types/react@19.1.8)(react@19.1.0)
      '@radix-ui/react-switch':
        specifier: ^1.2.5
        version: 1.2.5(@types/react-dom@19.1.6(@types/react@19.1.8))(@types/react@19.1.8)(react-dom@19.1.0(react@19.1.0))(react@19.1.0)
      '@radix-ui/react-tabs':
        specifier: ^1.1.11
        version: 1.1.12(@types/react-dom@19.1.6(@types/react@19.1.8))(@types/react@19.1.8)(react-dom@19.1.0(react@19.1.0))(react@19.1.0)
      '@radix-ui/react-toast':
        specifier: ^1.2.13
        version: 1.2.14(@types/react-dom@19.1.6(@types/react@19.1.8))(@types/react@19.1.8)(react-dom@19.1.0(react@19.1.0))(react@19.1.0)
      '@react-three/drei':
        specifier: ^10.3.0
        version: 10.3.0(@react-three/fiber@9.1.2(@types/react@19.1.8)(immer@10.1.1)(react-dom@19.1.0(react@19.1.0))(react@19.1.0)(three@0.177.0))(@types/react@19.1.8)(@types/three@0.177.0)(immer@10.1.1)(react-dom@19.1.0(react@19.1.0))(react@19.1.0)(three@0.177.0)
      '@react-three/fiber':
        specifier: ^9.1.2
        version: 9.1.2(@types/react@19.1.8)(immer@10.1.1)(react-dom@19.1.0(react@19.1.0))(react@19.1.0)(three@0.177.0)
      '@supabase/ssr':
        specifier: ^0.6.1
        version: 0.6.1(@supabase/supabase-js@2.50.0)
      '@supabase/supabase-js':
        specifier: ^2.50.0
        version: 2.50.0
      '@tanstack/react-table':
        specifier: ^8.21.3
        version: 8.21.3(react-dom@19.1.0(react@19.1.0))(react@19.1.0)
      '@uploadthing/react':
        specifier: ^7.3.2
        version: 7.3.2(next@15.3.4(@babel/core@7.27.7)(react-dom@19.1.0(react@19.1.0))(react@19.1.0))(react@19.1.0)(uploadthing@7.7.3(next@15.3.4(@babel/core@7.27.7)(react-dom@19.1.0(react@19.1.0))(react@19.1.0))(tailwindcss@4.1.10))
      ai-repo:
        specifier: github:vercel/ai
        version: https://codeload.github.com/vercel/ai/tar.gz/f3639faaa64eaa222791adc638f818f19043be73
      class-variance-authority:
        specifier: ^0.7.1
        version: 0.7.1
      clsx:
        specifier: ^2.1.1
        version: 2.1.1
      dayjs:
        specifier: ^1.11.13
        version: 1.11.13
      framer-motion:
        specifier: ^12.19.2
        version: 12.19.2(react-dom@19.1.0(react@19.1.0))(react@19.1.0)
<<<<<<< HEAD
      fuse.js:
        specifier: ^7.1.0
        version: 7.1.0
=======
      html2canvas:
        specifier: ^1.4.1
        version: 1.4.1
>>>>>>> 1b24b078
      jest:
        specifier: ^30.0.3
        version: 30.0.3(@types/node@24.0.3)
      lodash.throttle:
        specifier: ^4.1.1
        version: 4.1.1
      lucide-react:
        specifier: ^0.522.0
        version: 0.522.0(react@19.1.0)
      next:
        specifier: 15.3.4
        version: 15.3.4(@babel/core@7.27.7)(react-dom@19.1.0(react@19.1.0))(react@19.1.0)
      next-themes:
        specifier: ^0.4.6
        version: 0.4.6(react-dom@19.1.0(react@19.1.0))(react@19.1.0)
      react:
        specifier: 19.1.0
        version: 19.1.0
      react-dom:
        specifier: 19.1.0
        version: 19.1.0(react@19.1.0)
      react-dropzone:
        specifier: ^14.3.8
        version: 14.3.8(react@19.1.0)
      react-grid-layout:
        specifier: ^1.5.2
        version: 1.5.2(react-dom@19.1.0(react@19.1.0))(react@19.1.0)
      react-hook-form:
        specifier: ^7.59.0
        version: 7.59.0(react@19.1.0)
      recharts:
        specifier: ^3.0.2
        version: 3.0.2(@types/react@19.1.8)(react-dom@19.1.0(react@19.1.0))(react-is@18.3.1)(react@19.1.0)(redux@5.0.1)
      svix:
        specifier: ^1.68.0
        version: 1.68.0
      tailwind-merge:
        specifier: ^3.3.1
        version: 3.3.1
      tailwindcss-animate:
        specifier: ^1.0.7
        version: 1.0.7(tailwindcss@4.1.10)
      three:
        specifier: ^0.177.0
        version: 0.177.0
      uploadthing:
        specifier: ^7.7.3
        version: 7.7.3(next@15.3.4(@babel/core@7.27.7)(react-dom@19.1.0(react@19.1.0))(react@19.1.0))(tailwindcss@4.1.10)
      zod:
        specifier: ^3.25.67
        version: 3.25.67
    devDependencies:
      '@eslint/eslintrc':
        specifier: ^3.3.1
        version: 3.3.1
      '@tailwindcss/postcss':
        specifier: ^4.1.10
        version: 4.1.10
      '@types/jest':
        specifier: ^30.0.0
        version: 30.0.0
      '@types/lodash.throttle':
        specifier: ^4.1.9
        version: 4.1.9
      '@types/node':
        specifier: ^24.0.3
        version: 24.0.3
      '@types/react':
        specifier: 19.1.8
        version: 19.1.8
      '@types/react-dom':
        specifier: 19.1.6
        version: 19.1.6(@types/react@19.1.8)
      '@vercel/git-hooks':
        specifier: ^1.0.0
        version: 1.0.0
      eslint:
        specifier: ^9.29.0
        version: 9.29.0(jiti@2.4.2)
      eslint-config-next:
        specifier: 15.3.4
        version: 15.3.4(eslint@9.29.0(jiti@2.4.2))(typescript@5.8.3)
      jest-environment-jsdom:
        specifier: ^30.0.2
        version: 30.0.2
      lint-staged:
        specifier: ^16.1.2
        version: 16.1.2
      postcss:
        specifier: ^8.5.6
        version: 8.5.6
      prettier:
        specifier: ^3.6.0
        version: 3.6.0
      prisma:
        specifier: ^6.10.1
        version: 6.10.1(typescript@5.8.3)
      tailwindcss:
        specifier: ^4.1.10
        version: 4.1.10
      ts-jest:
        specifier: ^29.4.0
        version: 29.4.0(@babel/core@7.27.7)(@jest/transform@30.0.2)(@jest/types@30.0.1)(babel-jest@30.0.2(@babel/core@7.27.7))(jest-util@30.0.2)(jest@30.0.3(@types/node@24.0.3))(typescript@5.8.3)
      typescript:
        specifier: ^5.8.3
        version: 5.8.3

packages:

  '@alloc/quick-lru@5.2.0':
    resolution: {integrity: sha512-UrcABB+4bUrFABwbluTIBErXwvbsU/V7TZWfmbgJfbkwiBuziS9gxdODUyuiecfdGQ85jglMW6juS3+z5TsKLw==}
    engines: {node: '>=10'}

  '@ampproject/remapping@2.3.0':
    resolution: {integrity: sha512-30iZtAPgz+LTIYoeivqYo853f02jBYSd5uGnGpkFV0M3xOt9aN73erkgYAmZU43x4VfqcnLxW9Kpg3R5LC4YYw==}
    engines: {node: '>=6.0.0'}

  '@asamuzakjp/css-color@3.2.0':
    resolution: {integrity: sha512-K1A6z8tS3XsmCMM86xoWdn7Fkdn9m6RSVtocUrJYIwZnFVkng/PvkEoWtOWmP+Scc6saYWHWZYbndEEXxl24jw==}

  '@babel/code-frame@7.27.1':
    resolution: {integrity: sha512-cjQ7ZlQ0Mv3b47hABuTevyTuYN4i+loJKGeV9flcCgIK37cCXRh+L1bd3iBHlynerhQ7BhCkn2BPbQUL+rGqFg==}
    engines: {node: '>=6.9.0'}

  '@babel/compat-data@7.27.7':
    resolution: {integrity: sha512-xgu/ySj2mTiUFmdE9yCMfBxLp4DHd5DwmbbD05YAuICfodYT3VvRxbrh81LGQ/8UpSdtMdfKMn3KouYDX59DGQ==}
    engines: {node: '>=6.9.0'}

  '@babel/core@7.27.7':
    resolution: {integrity: sha512-BU2f9tlKQ5CAthiMIgpzAh4eDTLWo1mqi9jqE2OxMG0E/OM199VJt2q8BztTxpnSW0i1ymdwLXRJnYzvDM5r2w==}
    engines: {node: '>=6.9.0'}

  '@babel/generator@7.27.5':
    resolution: {integrity: sha512-ZGhA37l0e/g2s1Cnzdix0O3aLYm66eF8aufiVteOgnwxgnRP8GoyMj7VWsgWnQbVKXyge7hqrFh2K2TQM6t1Hw==}
    engines: {node: '>=6.9.0'}

  '@babel/helper-compilation-targets@7.27.2':
    resolution: {integrity: sha512-2+1thGUUWWjLTYTHZWK1n8Yga0ijBz1XAhUXcKy81rd5g6yh7hGqMp45v7cadSbEHc9G3OTv45SyneRN3ps4DQ==}
    engines: {node: '>=6.9.0'}

  '@babel/helper-module-imports@7.27.1':
    resolution: {integrity: sha512-0gSFWUPNXNopqtIPQvlD5WgXYI5GY2kP2cCvoT8kczjbfcfuIljTbcWrulD1CIPIX2gt1wghbDy08yE1p+/r3w==}
    engines: {node: '>=6.9.0'}

  '@babel/helper-module-transforms@7.27.3':
    resolution: {integrity: sha512-dSOvYwvyLsWBeIRyOeHXp5vPj5l1I011r52FM1+r1jCERv+aFXYk4whgQccYEGYxK2H3ZAIA8nuPkQ0HaUo3qg==}
    engines: {node: '>=6.9.0'}
    peerDependencies:
      '@babel/core': ^7.0.0

  '@babel/helper-plugin-utils@7.27.1':
    resolution: {integrity: sha512-1gn1Up5YXka3YYAHGKpbideQ5Yjf1tDa9qYcgysz+cNCXukyLl6DjPXhD3VRwSb8c0J9tA4b2+rHEZtc6R0tlw==}
    engines: {node: '>=6.9.0'}

  '@babel/helper-string-parser@7.27.1':
    resolution: {integrity: sha512-qMlSxKbpRlAridDExk92nSobyDdpPijUq2DW6oDnUqd0iOGxmQjyqhMIihI9+zv4LPyZdRje2cavWPbCbWm3eA==}
    engines: {node: '>=6.9.0'}

  '@babel/helper-validator-identifier@7.27.1':
    resolution: {integrity: sha512-D2hP9eA+Sqx1kBZgzxZh0y1trbuU+JoDkiEwqhQ36nodYqJwyEIhPSdMNd7lOm/4io72luTPWH20Yda0xOuUow==}
    engines: {node: '>=6.9.0'}

  '@babel/helper-validator-option@7.27.1':
    resolution: {integrity: sha512-YvjJow9FxbhFFKDSuFnVCe2WxXk1zWc22fFePVNEaWJEu8IrZVlda6N0uHwzZrUM1il7NC9Mlp4MaJYbYd9JSg==}
    engines: {node: '>=6.9.0'}

  '@babel/helpers@7.27.6':
    resolution: {integrity: sha512-muE8Tt8M22638HU31A3CgfSUciwz1fhATfoVai05aPXGor//CdWDCbnlY1yvBPo07njuVOCNGCSp/GTt12lIug==}
    engines: {node: '>=6.9.0'}

  '@babel/parser@7.27.7':
    resolution: {integrity: sha512-qnzXzDXdr/po3bOTbTIQZ7+TxNKxpkN5IifVLXS+r7qwynkZfPyjZfE7hCXbo7IoO9TNcSyibgONsf2HauUd3Q==}
    engines: {node: '>=6.0.0'}
    hasBin: true

  '@babel/plugin-syntax-async-generators@7.8.4':
    resolution: {integrity: sha512-tycmZxkGfZaxhMRbXlPXuVFpdWlXpir2W4AMhSJgRKzk/eDlIXOhb2LHWoLpDF7TEHylV5zNhykX6KAgHJmTNw==}
    peerDependencies:
      '@babel/core': ^7.0.0-0

  '@babel/plugin-syntax-bigint@7.8.3':
    resolution: {integrity: sha512-wnTnFlG+YxQm3vDxpGE57Pj0srRU4sHE/mDkt1qv2YJJSeUAec2ma4WLUnUPeKjyrfntVwe/N6dCXpU+zL3Npg==}
    peerDependencies:
      '@babel/core': ^7.0.0-0

  '@babel/plugin-syntax-class-properties@7.12.13':
    resolution: {integrity: sha512-fm4idjKla0YahUNgFNLCB0qySdsoPiZP3iQE3rky0mBUtMZ23yDJ9SJdg6dXTSDnulOVqiF3Hgr9nbXvXTQZYA==}
    peerDependencies:
      '@babel/core': ^7.0.0-0

  '@babel/plugin-syntax-class-static-block@7.14.5':
    resolution: {integrity: sha512-b+YyPmr6ldyNnM6sqYeMWE+bgJcJpO6yS4QD7ymxgH34GBPNDM/THBh8iunyvKIZztiwLH4CJZ0RxTk9emgpjw==}
    engines: {node: '>=6.9.0'}
    peerDependencies:
      '@babel/core': ^7.0.0-0

  '@babel/plugin-syntax-import-attributes@7.27.1':
    resolution: {integrity: sha512-oFT0FrKHgF53f4vOsZGi2Hh3I35PfSmVs4IBFLFj4dnafP+hIWDLg3VyKmUHfLoLHlyxY4C7DGtmHuJgn+IGww==}
    engines: {node: '>=6.9.0'}
    peerDependencies:
      '@babel/core': ^7.0.0-0

  '@babel/plugin-syntax-import-meta@7.10.4':
    resolution: {integrity: sha512-Yqfm+XDx0+Prh3VSeEQCPU81yC+JWZ2pDPFSS4ZdpfZhp4MkFMaDC1UqseovEKwSUpnIL7+vK+Clp7bfh0iD7g==}
    peerDependencies:
      '@babel/core': ^7.0.0-0

  '@babel/plugin-syntax-json-strings@7.8.3':
    resolution: {integrity: sha512-lY6kdGpWHvjoe2vk4WrAapEuBR69EMxZl+RoGRhrFGNYVK8mOPAW8VfbT/ZgrFbXlDNiiaxQnAtgVCZ6jv30EA==}
    peerDependencies:
      '@babel/core': ^7.0.0-0

  '@babel/plugin-syntax-jsx@7.27.1':
    resolution: {integrity: sha512-y8YTNIeKoyhGd9O0Jiyzyyqk8gdjnumGTQPsz0xOZOQ2RmkVJeZ1vmmfIvFEKqucBG6axJGBZDE/7iI5suUI/w==}
    engines: {node: '>=6.9.0'}
    peerDependencies:
      '@babel/core': ^7.0.0-0

  '@babel/plugin-syntax-logical-assignment-operators@7.10.4':
    resolution: {integrity: sha512-d8waShlpFDinQ5MtvGU9xDAOzKH47+FFoney2baFIoMr952hKOLp1HR7VszoZvOsV/4+RRszNY7D17ba0te0ig==}
    peerDependencies:
      '@babel/core': ^7.0.0-0

  '@babel/plugin-syntax-nullish-coalescing-operator@7.8.3':
    resolution: {integrity: sha512-aSff4zPII1u2QD7y+F8oDsz19ew4IGEJg9SVW+bqwpwtfFleiQDMdzA/R+UlWDzfnHFCxxleFT0PMIrR36XLNQ==}
    peerDependencies:
      '@babel/core': ^7.0.0-0

  '@babel/plugin-syntax-numeric-separator@7.10.4':
    resolution: {integrity: sha512-9H6YdfkcK/uOnY/K7/aA2xpzaAgkQn37yzWUMRK7OaPOqOpGS1+n0H5hxT9AUw9EsSjPW8SVyMJwYRtWs3X3ug==}
    peerDependencies:
      '@babel/core': ^7.0.0-0

  '@babel/plugin-syntax-object-rest-spread@7.8.3':
    resolution: {integrity: sha512-XoqMijGZb9y3y2XskN+P1wUGiVwWZ5JmoDRwx5+3GmEplNyVM2s2Dg8ILFQm8rWM48orGy5YpI5Bl8U1y7ydlA==}
    peerDependencies:
      '@babel/core': ^7.0.0-0

  '@babel/plugin-syntax-optional-catch-binding@7.8.3':
    resolution: {integrity: sha512-6VPD0Pc1lpTqw0aKoeRTMiB+kWhAoT24PA+ksWSBrFtl5SIRVpZlwN3NNPQjehA2E/91FV3RjLWoVTglWcSV3Q==}
    peerDependencies:
      '@babel/core': ^7.0.0-0

  '@babel/plugin-syntax-optional-chaining@7.8.3':
    resolution: {integrity: sha512-KoK9ErH1MBlCPxV0VANkXW2/dw4vlbGDrFgz8bmUsBGYkFRcbRwMh6cIJubdPrkxRwuGdtCk0v/wPTKbQgBjkg==}
    peerDependencies:
      '@babel/core': ^7.0.0-0

  '@babel/plugin-syntax-private-property-in-object@7.14.5':
    resolution: {integrity: sha512-0wVnp9dxJ72ZUJDV27ZfbSj6iHLoytYZmh3rFcxNnvsJF3ktkzLDZPy/mA17HGsaQT3/DQsWYX1f1QGWkCoVUg==}
    engines: {node: '>=6.9.0'}
    peerDependencies:
      '@babel/core': ^7.0.0-0

  '@babel/plugin-syntax-top-level-await@7.14.5':
    resolution: {integrity: sha512-hx++upLv5U1rgYfwe1xBQUhRmU41NEvpUvrp8jkrSCdvGSnM5/qdRMtylJ6PG5OFkBaHkbTAKTnd3/YyESRHFw==}
    engines: {node: '>=6.9.0'}
    peerDependencies:
      '@babel/core': ^7.0.0-0

  '@babel/plugin-syntax-typescript@7.27.1':
    resolution: {integrity: sha512-xfYCBMxveHrRMnAWl1ZlPXOZjzkN82THFvLhQhFXFt81Z5HnN+EtUkZhv/zcKpmT3fzmWZB0ywiBrbC3vogbwQ==}
    engines: {node: '>=6.9.0'}
    peerDependencies:
      '@babel/core': ^7.0.0-0

  '@babel/runtime@7.27.6':
    resolution: {integrity: sha512-vbavdySgbTTrmFE+EsiqUTzlOr5bzlnJtUv9PynGCAKvfQqjIXbvFdumPM/GxMDfyuGMJaJAU6TO4zc1Jf1i8Q==}
    engines: {node: '>=6.9.0'}

  '@babel/template@7.27.2':
    resolution: {integrity: sha512-LPDZ85aEJyYSd18/DkjNh4/y1ntkE5KwUHWTiqgRxruuZL2F1yuHligVHLvcHY2vMHXttKFpJn6LwfI7cw7ODw==}
    engines: {node: '>=6.9.0'}

  '@babel/traverse@7.27.7':
    resolution: {integrity: sha512-X6ZlfR/O/s5EQ/SnUSLzr+6kGnkg8HXGMzpgsMsrJVcfDtH1vIp6ctCN4eZ1LS5c0+te5Cb6Y514fASjMRJ1nw==}
    engines: {node: '>=6.9.0'}

  '@babel/types@7.27.7':
    resolution: {integrity: sha512-8OLQgDScAOHXnAz2cV+RfzzNMipuLVBz2biuAJFMV9bfkNf393je3VM8CLkjQodW5+iWsSJdSgSWT6rsZoXHPw==}
    engines: {node: '>=6.9.0'}

  '@bcoe/v8-coverage@0.2.3':
    resolution: {integrity: sha512-0hYQ8SB4Db5zvZB4axdMHGwEaQjkZzFjQiN9LVYvIFB2nSUHW9tYpxWriPrWDASIxiaXax83REcLxuSdnGPZtw==}

  '@clerk/backend@2.3.0':
    resolution: {integrity: sha512-QkvJOF6nshJ9TkCjdXKY2MDWv29/TefIop350sXMpIrN1fIJIWzdFEnIjd4PCINSySPSctlRybL51Z8G/aTusg==}
    engines: {node: '>=18.17.0'}

  '@clerk/clerk-react@5.32.2':
    resolution: {integrity: sha512-Me/mN7FW8QiF1M2yUtDJzQ12O+XEgFNbi82n+VILrPK/ilfufmA2uscqyyUyTmpxybwDHzD/U4Rve7HXwReweg==}
    engines: {node: '>=18.17.0'}
    peerDependencies:
      react: ^18.0.0 || ^19.0.0 || ^19.0.0-0
      react-dom: ^18.0.0 || ^19.0.0 || ^19.0.0-0

  '@clerk/nextjs@6.23.1':
    resolution: {integrity: sha512-/c6FxnFd/m5uKVwbQTW1rJIOYoIHxRTc3MIVBzK7rSzukz23UFVZxeEsOmpQX2RT5hKyt5nlT15aci3bkhsPYw==}
    engines: {node: '>=18.17.0'}
    peerDependencies:
      next: ^13.5.7 || ^14.2.25 || ^15.2.3
      react: ^18.0.0 || ^19.0.0 || ^19.0.0-0
      react-dom: ^18.0.0 || ^19.0.0 || ^19.0.0-0

  '@clerk/shared@3.10.0':
    resolution: {integrity: sha512-3Xljj8v5dszuxzSEnQMQTf5pgfs8i/zzq9Dl744q0LutL5qGwtmk5Ja7G0kN3qQymyYy6OJOVcgnweevjazOPQ==}
    engines: {node: '>=18.17.0'}
    peerDependencies:
      react: ^18.0.0 || ^19.0.0 || ^19.0.0-0
      react-dom: ^18.0.0 || ^19.0.0 || ^19.0.0-0
    peerDependenciesMeta:
      react:
        optional: true
      react-dom:
        optional: true

  '@clerk/types@4.62.0':
    resolution: {integrity: sha512-Ps/8eQHCuv2bZYgTG3+4xgxlltoX91GNf+G5TG/DSSmECgR657qGoasOrLLcMMyE+OZiX57k51oH137Ohhggog==}
    engines: {node: '>=18.17.0'}

  '@csstools/color-helpers@5.0.2':
    resolution: {integrity: sha512-JqWH1vsgdGcw2RR6VliXXdA0/59LttzlU8UlRT/iUUsEeWfYq8I+K0yhihEUTTHLRm1EXvpsCx3083EU15ecsA==}
    engines: {node: '>=18'}

  '@csstools/css-calc@2.1.4':
    resolution: {integrity: sha512-3N8oaj+0juUw/1H3YwmDDJXCgTB1gKU6Hc/bB502u9zR0q2vd786XJH9QfrKIEgFlZmhZiq6epXl4rHqhzsIgQ==}
    engines: {node: '>=18'}
    peerDependencies:
      '@csstools/css-parser-algorithms': ^3.0.5
      '@csstools/css-tokenizer': ^3.0.4

  '@csstools/css-color-parser@3.0.10':
    resolution: {integrity: sha512-TiJ5Ajr6WRd1r8HSiwJvZBiJOqtH86aHpUjq5aEKWHiII2Qfjqd/HCWKPOW8EP4vcspXbHnXrwIDlu5savQipg==}
    engines: {node: '>=18'}
    peerDependencies:
      '@csstools/css-parser-algorithms': ^3.0.5
      '@csstools/css-tokenizer': ^3.0.4

  '@csstools/css-parser-algorithms@3.0.5':
    resolution: {integrity: sha512-DaDeUkXZKjdGhgYaHNJTV9pV7Y9B3b644jCLs9Upc3VeNGg6LWARAT6O+Q+/COo+2gg/bM5rhpMAtf70WqfBdQ==}
    engines: {node: '>=18'}
    peerDependencies:
      '@csstools/css-tokenizer': ^3.0.4

  '@csstools/css-tokenizer@3.0.4':
    resolution: {integrity: sha512-Vd/9EVDiu6PPJt9yAh6roZP6El1xHrdvIVGjyBsHR0RYwNHgL7FJPyIIW4fANJNG6FtyZfvlRPpFI4ZM/lubvw==}
    engines: {node: '>=18'}

  '@dimforge/rapier3d-compat@0.12.0':
    resolution: {integrity: sha512-uekIGetywIgopfD97oDL5PfeezkFpNhwlzlaEYNOA0N6ghdsOvh/HYjSMek5Q2O1PYvRSDFcqFVJl4r4ZBwOow==}

  '@effect/platform@0.85.2':
    resolution: {integrity: sha512-zIRixbQeO6QniR0k2mwR7DmR2HO1w6+qQlzQ5nb8lyPyPgd1gV9wo/9yBeB6zRC+CGnxiUiYsRMamclVISuxLw==}
    peerDependencies:
      effect: ^3.16.8

  '@emnapi/core@1.4.3':
    resolution: {integrity: sha512-4m62DuCE07lw01soJwPiBGC0nAww0Q+RY70VZ+n49yDIO13yyinhbWCeNnaob0lakDtWQzSdtNWzJeOJt2ma+g==}

  '@emnapi/runtime@1.4.3':
    resolution: {integrity: sha512-pBPWdu6MLKROBX05wSNKcNb++m5Er+KQ9QkB+WVM+pW2Kx9hoSrVTnu3BdkI5eBLZoKu/J6mW/B6i6bJB2ytXQ==}

  '@emnapi/wasi-threads@1.0.2':
    resolution: {integrity: sha512-5n3nTJblwRi8LlXkJ9eBzu+kZR8Yxcc7ubakyQTFzPMtIhFpUBRbsnc2Dv88IZDIbCDlBiWrknhB4Lsz7mg6BA==}

  '@eslint-community/eslint-utils@4.7.0':
    resolution: {integrity: sha512-dyybb3AcajC7uha6CvhdVRJqaKyn7w2YKqKyAN37NKYgZT36w+iRb0Dymmc5qEJ549c/S31cMMSFd75bteCpCw==}
    engines: {node: ^12.22.0 || ^14.17.0 || >=16.0.0}
    peerDependencies:
      eslint: ^6.0.0 || ^7.0.0 || >=8.0.0

  '@eslint-community/regexpp@4.12.1':
    resolution: {integrity: sha512-CCZCDJuduB9OUkFkY2IgppNZMi2lBQgD2qzwXkEia16cge2pijY/aXi96CJMquDMn3nJdlPV1A5KrJEXwfLNzQ==}
    engines: {node: ^12.0.0 || ^14.0.0 || >=16.0.0}

  '@eslint/config-array@0.20.1':
    resolution: {integrity: sha512-OL0RJzC/CBzli0DrrR31qzj6d6i6Mm3HByuhflhl4LOBiWxN+3i6/t/ZQQNii4tjksXi8r2CRW1wMpWA2ULUEw==}
    engines: {node: ^18.18.0 || ^20.9.0 || >=21.1.0}

  '@eslint/config-helpers@0.2.3':
    resolution: {integrity: sha512-u180qk2Um1le4yf0ruXH3PYFeEZeYC3p/4wCTKrr2U1CmGdzGi3KtY0nuPDH48UJxlKCC5RDzbcbh4X0XlqgHg==}
    engines: {node: ^18.18.0 || ^20.9.0 || >=21.1.0}

  '@eslint/core@0.14.0':
    resolution: {integrity: sha512-qIbV0/JZr7iSDjqAc60IqbLdsj9GDt16xQtWD+B78d/HAlvysGdZZ6rpJHGAc2T0FQx1X6thsSPdnoiGKdNtdg==}
    engines: {node: ^18.18.0 || ^20.9.0 || >=21.1.0}

  '@eslint/core@0.15.0':
    resolution: {integrity: sha512-b7ePw78tEWWkpgZCDYkbqDOP8dmM6qe+AOC6iuJqlq1R/0ahMAeH3qynpnqKFGkMltrp44ohV4ubGyvLX28tzw==}
    engines: {node: ^18.18.0 || ^20.9.0 || >=21.1.0}

  '@eslint/eslintrc@3.3.1':
    resolution: {integrity: sha512-gtF186CXhIl1p4pJNGZw8Yc6RlshoePRvE0X91oPGb3vZ8pM3qOS9W9NGPat9LziaBV7XrJWGylNQXkGcnM3IQ==}
    engines: {node: ^18.18.0 || ^20.9.0 || >=21.1.0}

  '@eslint/js@9.29.0':
    resolution: {integrity: sha512-3PIF4cBw/y+1u2EazflInpV+lYsSG0aByVIQzAgb1m1MhHFSbqTyNqtBKHgWf/9Ykud+DhILS9EGkmekVhbKoQ==}
    engines: {node: ^18.18.0 || ^20.9.0 || >=21.1.0}

  '@eslint/object-schema@2.1.6':
    resolution: {integrity: sha512-RBMg5FRL0I0gs51M/guSAj5/e14VQ4tpZnQNWwuDT66P14I43ItmPfIZRhO9fUVIPOAQXU47atlywZ/czoqFPA==}
    engines: {node: ^18.18.0 || ^20.9.0 || >=21.1.0}

  '@eslint/plugin-kit@0.3.2':
    resolution: {integrity: sha512-4SaFZCNfJqvk/kenHpI8xvN42DMaoycy4PzKc5otHxRswww1kAt82OlBuwRVLofCACCTZEcla2Ydxv8scMXaTg==}
    engines: {node: ^18.18.0 || ^20.9.0 || >=21.1.0}

  '@floating-ui/core@1.7.1':
    resolution: {integrity: sha512-azI0DrjMMfIug/ExbBaeDVJXcY0a7EPvPjb2xAJPa4HeimBX+Z18HK8QQR3jb6356SnDDdxx+hinMLcJEDdOjw==}

  '@floating-ui/dom@1.7.1':
    resolution: {integrity: sha512-cwsmW/zyw5ltYTUeeYJ60CnQuPqmGwuGVhG9w0PRaRKkAyi38BT5CKrpIbb+jtahSwUl04cWzSx9ZOIxeS6RsQ==}

  '@floating-ui/react-dom@2.1.3':
    resolution: {integrity: sha512-huMBfiU9UnQ2oBwIhgzyIiSpVgvlDstU8CX0AF+wS+KzmYMs0J2a3GwuFHV1Lz+jlrQGeC1fF+Nv0QoumyV0bA==}
    peerDependencies:
      react: '>=16.8.0'
      react-dom: '>=16.8.0'

  '@floating-ui/utils@0.2.9':
    resolution: {integrity: sha512-MDWhGtE+eHw5JW7lq4qhc5yRLS11ERl1c7Z6Xd0a58DozHES6EnNNwUWbMiG4J9Cgj053Bhk8zvlhFYKVhULwg==}

  '@hookform/resolvers@5.1.1':
    resolution: {integrity: sha512-J/NVING3LMAEvexJkyTLjruSm7aOFx7QX21pzkiJfMoNG0wl5aFEjLTl7ay7IQb9EWY6AkrBy7tHL2Alijpdcg==}
    peerDependencies:
      react-hook-form: ^7.55.0

  '@humanfs/core@0.19.1':
    resolution: {integrity: sha512-5DyQ4+1JEUzejeK1JGICcideyfUbGixgS9jNgex5nqkW+cY7WZhxBigmieN5Qnw9ZosSNVC9KQKyb+GUaGyKUA==}
    engines: {node: '>=18.18.0'}

  '@humanfs/node@0.16.6':
    resolution: {integrity: sha512-YuI2ZHQL78Q5HbhDiBA1X4LmYdXCKCMQIfw0pw7piHJwyREFebJUvrQN4cMssyES6x+vfUbx1CIpaQUKYdQZOw==}
    engines: {node: '>=18.18.0'}

  '@humanwhocodes/module-importer@1.0.1':
    resolution: {integrity: sha512-bxveV4V8v5Yb4ncFTT3rPSgZBOpCkjfK0y4oVVVJwIuDVBRMDXrPyXRL988i5ap9m9bnyEEjWfm5WkBmtffLfA==}
    engines: {node: '>=12.22'}

  '@humanwhocodes/retry@0.3.1':
    resolution: {integrity: sha512-JBxkERygn7Bv/GbN5Rv8Ul6LVknS+5Bp6RgDC/O8gEBU/yeH5Ui5C/OlWrTb6qct7LjjfT6Re2NxB0ln0yYybA==}
    engines: {node: '>=18.18'}

  '@humanwhocodes/retry@0.4.3':
    resolution: {integrity: sha512-bV0Tgo9K4hfPCek+aMAn81RppFKv2ySDQeMoSZuvTASywNTnVJCArCZE2FWqpvIatKu7VMRLWlR1EazvVhDyhQ==}
    engines: {node: '>=18.18'}

  '@img/sharp-darwin-arm64@0.34.2':
    resolution: {integrity: sha512-OfXHZPppddivUJnqyKoi5YVeHRkkNE2zUFT2gbpKxp/JZCFYEYubnMg+gOp6lWfasPrTS+KPosKqdI+ELYVDtg==}
    engines: {node: ^18.17.0 || ^20.3.0 || >=21.0.0}
    cpu: [arm64]
    os: [darwin]

  '@img/sharp-darwin-x64@0.34.2':
    resolution: {integrity: sha512-dYvWqmjU9VxqXmjEtjmvHnGqF8GrVjM2Epj9rJ6BUIXvk8slvNDJbhGFvIoXzkDhrJC2jUxNLz/GUjjvSzfw+g==}
    engines: {node: ^18.17.0 || ^20.3.0 || >=21.0.0}
    cpu: [x64]
    os: [darwin]

  '@img/sharp-libvips-darwin-arm64@1.1.0':
    resolution: {integrity: sha512-HZ/JUmPwrJSoM4DIQPv/BfNh9yrOA8tlBbqbLz4JZ5uew2+o22Ik+tHQJcih7QJuSa0zo5coHTfD5J8inqj9DA==}
    cpu: [arm64]
    os: [darwin]

  '@img/sharp-libvips-darwin-x64@1.1.0':
    resolution: {integrity: sha512-Xzc2ToEmHN+hfvsl9wja0RlnXEgpKNmftriQp6XzY/RaSfwD9th+MSh0WQKzUreLKKINb3afirxW7A0fz2YWuQ==}
    cpu: [x64]
    os: [darwin]

  '@img/sharp-libvips-linux-arm64@1.1.0':
    resolution: {integrity: sha512-IVfGJa7gjChDET1dK9SekxFFdflarnUB8PwW8aGwEoF3oAsSDuNUTYS+SKDOyOJxQyDC1aPFMuRYLoDInyV9Ew==}
    cpu: [arm64]
    os: [linux]

  '@img/sharp-libvips-linux-arm@1.1.0':
    resolution: {integrity: sha512-s8BAd0lwUIvYCJyRdFqvsj+BJIpDBSxs6ivrOPm/R7piTs5UIwY5OjXrP2bqXC9/moGsyRa37eYWYCOGVXxVrA==}
    cpu: [arm]
    os: [linux]

  '@img/sharp-libvips-linux-ppc64@1.1.0':
    resolution: {integrity: sha512-tiXxFZFbhnkWE2LA8oQj7KYR+bWBkiV2nilRldT7bqoEZ4HiDOcePr9wVDAZPi/Id5fT1oY9iGnDq20cwUz8lQ==}
    cpu: [ppc64]
    os: [linux]

  '@img/sharp-libvips-linux-s390x@1.1.0':
    resolution: {integrity: sha512-xukSwvhguw7COyzvmjydRb3x/09+21HykyapcZchiCUkTThEQEOMtBj9UhkaBRLuBrgLFzQ2wbxdeCCJW/jgJA==}
    cpu: [s390x]
    os: [linux]

  '@img/sharp-libvips-linux-x64@1.1.0':
    resolution: {integrity: sha512-yRj2+reB8iMg9W5sULM3S74jVS7zqSzHG3Ol/twnAAkAhnGQnpjj6e4ayUz7V+FpKypwgs82xbRdYtchTTUB+Q==}
    cpu: [x64]
    os: [linux]

  '@img/sharp-libvips-linuxmusl-arm64@1.1.0':
    resolution: {integrity: sha512-jYZdG+whg0MDK+q2COKbYidaqW/WTz0cc1E+tMAusiDygrM4ypmSCjOJPmFTvHHJ8j/6cAGyeDWZOsK06tP33w==}
    cpu: [arm64]
    os: [linux]

  '@img/sharp-libvips-linuxmusl-x64@1.1.0':
    resolution: {integrity: sha512-wK7SBdwrAiycjXdkPnGCPLjYb9lD4l6Ze2gSdAGVZrEL05AOUJESWU2lhlC+Ffn5/G+VKuSm6zzbQSzFX/P65A==}
    cpu: [x64]
    os: [linux]

  '@img/sharp-linux-arm64@0.34.2':
    resolution: {integrity: sha512-D8n8wgWmPDakc83LORcfJepdOSN6MvWNzzz2ux0MnIbOqdieRZwVYY32zxVx+IFUT8er5KPcyU3XXsn+GzG/0Q==}
    engines: {node: ^18.17.0 || ^20.3.0 || >=21.0.0}
    cpu: [arm64]
    os: [linux]

  '@img/sharp-linux-arm@0.34.2':
    resolution: {integrity: sha512-0DZzkvuEOqQUP9mo2kjjKNok5AmnOr1jB2XYjkaoNRwpAYMDzRmAqUIa1nRi58S2WswqSfPOWLNOr0FDT3H5RQ==}
    engines: {node: ^18.17.0 || ^20.3.0 || >=21.0.0}
    cpu: [arm]
    os: [linux]

  '@img/sharp-linux-s390x@0.34.2':
    resolution: {integrity: sha512-EGZ1xwhBI7dNISwxjChqBGELCWMGDvmxZXKjQRuqMrakhO8QoMgqCrdjnAqJq/CScxfRn+Bb7suXBElKQpPDiw==}
    engines: {node: ^18.17.0 || ^20.3.0 || >=21.0.0}
    cpu: [s390x]
    os: [linux]

  '@img/sharp-linux-x64@0.34.2':
    resolution: {integrity: sha512-sD7J+h5nFLMMmOXYH4DD9UtSNBD05tWSSdWAcEyzqW8Cn5UxXvsHAxmxSesYUsTOBmUnjtxghKDl15EvfqLFbQ==}
    engines: {node: ^18.17.0 || ^20.3.0 || >=21.0.0}
    cpu: [x64]
    os: [linux]

  '@img/sharp-linuxmusl-arm64@0.34.2':
    resolution: {integrity: sha512-NEE2vQ6wcxYav1/A22OOxoSOGiKnNmDzCYFOZ949xFmrWZOVII1Bp3NqVVpvj+3UeHMFyN5eP/V5hzViQ5CZNA==}
    engines: {node: ^18.17.0 || ^20.3.0 || >=21.0.0}
    cpu: [arm64]
    os: [linux]

  '@img/sharp-linuxmusl-x64@0.34.2':
    resolution: {integrity: sha512-DOYMrDm5E6/8bm/yQLCWyuDJwUnlevR8xtF8bs+gjZ7cyUNYXiSf/E8Kp0Ss5xasIaXSHzb888V1BE4i1hFhAA==}
    engines: {node: ^18.17.0 || ^20.3.0 || >=21.0.0}
    cpu: [x64]
    os: [linux]

  '@img/sharp-wasm32@0.34.2':
    resolution: {integrity: sha512-/VI4mdlJ9zkaq53MbIG6rZY+QRN3MLbR6usYlgITEzi4Rpx5S6LFKsycOQjkOGmqTNmkIdLjEvooFKwww6OpdQ==}
    engines: {node: ^18.17.0 || ^20.3.0 || >=21.0.0}
    cpu: [wasm32]

  '@img/sharp-win32-arm64@0.34.2':
    resolution: {integrity: sha512-cfP/r9FdS63VA5k0xiqaNaEoGxBg9k7uE+RQGzuK9fHt7jib4zAVVseR9LsE4gJcNWgT6APKMNnCcnyOtmSEUQ==}
    engines: {node: ^18.17.0 || ^20.3.0 || >=21.0.0}
    cpu: [arm64]
    os: [win32]

  '@img/sharp-win32-ia32@0.34.2':
    resolution: {integrity: sha512-QLjGGvAbj0X/FXl8n1WbtQ6iVBpWU7JO94u/P2M4a8CFYsvQi4GW2mRy/JqkRx0qpBzaOdKJKw8uc930EX2AHw==}
    engines: {node: ^18.17.0 || ^20.3.0 || >=21.0.0}
    cpu: [ia32]
    os: [win32]

  '@img/sharp-win32-x64@0.34.2':
    resolution: {integrity: sha512-aUdT6zEYtDKCaxkofmmJDJYGCf0+pJg3eU9/oBuqvEeoB9dKI6ZLc/1iLJCTuJQDO4ptntAlkUmHgGjyuobZbw==}
    engines: {node: ^18.17.0 || ^20.3.0 || >=21.0.0}
    cpu: [x64]
    os: [win32]

  '@isaacs/cliui@8.0.2':
    resolution: {integrity: sha512-O8jcjabXaleOG9DQ0+ARXWZBTfnP4WNAqzuiJK7ll44AmxGKv/J2M4TPjxjY3znBCfvBXFzucm1twdyFybFqEA==}
    engines: {node: '>=12'}

  '@isaacs/fs-minipass@4.0.1':
    resolution: {integrity: sha512-wgm9Ehl2jpeqP3zw/7mo3kRHFp5MEDhqAdwy1fTGkHAwnkGOVsgpvQhL8B5n1qlb01jV3n/bI0ZfZp5lWA1k4w==}
    engines: {node: '>=18.0.0'}

  '@istanbuljs/load-nyc-config@1.1.0':
    resolution: {integrity: sha512-VjeHSlIzpv/NyD3N0YuHfXOPDIixcA1q2ZV98wsMqcYlPmv2n3Yb2lYP9XMElnaFVXg5A7YLTeLu6V84uQDjmQ==}
    engines: {node: '>=8'}

  '@istanbuljs/schema@0.1.3':
    resolution: {integrity: sha512-ZXRY4jNvVgSVQ8DL3LTcakaAtXwTVUxE81hslsyD2AtoXW/wVob10HkOJ1X/pAlcI7D+2YoZKg5do8G/w6RYgA==}
    engines: {node: '>=8'}

  '@jest/console@30.0.2':
    resolution: {integrity: sha512-krGElPU0FipAqpVZ/BRZOy0MZh/ARdJ0Nj+PiH1ykFY1+VpBlYNLjdjVA5CFKxnKR6PFqFutO4Z7cdK9BlGiDA==}
    engines: {node: ^18.14.0 || ^20.0.0 || ^22.0.0 || >=24.0.0}

  '@jest/core@30.0.3':
    resolution: {integrity: sha512-Mgs1N+NSHD3Fusl7bOq1jyxv1JDAUwjy+0DhVR93Q6xcBP9/bAQ+oZhXb5TTnP5sQzAHgb7ROCKQ2SnovtxYtg==}
    engines: {node: ^18.14.0 || ^20.0.0 || ^22.0.0 || >=24.0.0}
    peerDependencies:
      node-notifier: ^8.0.1 || ^9.0.0 || ^10.0.0
    peerDependenciesMeta:
      node-notifier:
        optional: true

  '@jest/diff-sequences@30.0.1':
    resolution: {integrity: sha512-n5H8QLDJ47QqbCNn5SuFjCRDrOLEZ0h8vAHCK5RL9Ls7Xa8AQLa/YxAc9UjFqoEDM48muwtBGjtMY5cr0PLDCw==}
    engines: {node: ^18.14.0 || ^20.0.0 || ^22.0.0 || >=24.0.0}

  '@jest/environment-jsdom-abstract@30.0.2':
    resolution: {integrity: sha512-8aMoEzGdUuJeQl71BUACkys1ZEX437AF376VBqdYXsGFd4l3F1SdTjFHmNq8vF0Rp+CYhUyxa0kRAzXbBaVzfQ==}
    engines: {node: ^18.14.0 || ^20.0.0 || ^22.0.0 || >=24.0.0}
    peerDependencies:
      canvas: ^3.0.0
      jsdom: '*'
    peerDependenciesMeta:
      canvas:
        optional: true

  '@jest/environment@30.0.2':
    resolution: {integrity: sha512-hRLhZRJNxBiOhxIKSq2UkrlhMt3/zVFQOAi5lvS8T9I03+kxsbflwHJEF+eXEYXCrRGRhHwECT7CDk6DyngsRA==}
    engines: {node: ^18.14.0 || ^20.0.0 || ^22.0.0 || >=24.0.0}

  '@jest/expect-utils@30.0.3':
    resolution: {integrity: sha512-SMtBvf2sfX2agcT0dA9pXwcUrKvOSDqBY4e4iRfT+Hya33XzV35YVg+98YQFErVGA/VR1Gto5Y2+A6G9LSQ3Yg==}
    engines: {node: ^18.14.0 || ^20.0.0 || ^22.0.0 || >=24.0.0}

  '@jest/expect@30.0.3':
    resolution: {integrity: sha512-73BVLqfCeWjYWPEQoYjiRZ4xuQRhQZU0WdgvbyXGRHItKQqg5e6mt2y1kVhzLSuZpmUnccZHbGynoaL7IcLU3A==}
    engines: {node: ^18.14.0 || ^20.0.0 || ^22.0.0 || >=24.0.0}

  '@jest/fake-timers@30.0.2':
    resolution: {integrity: sha512-jfx0Xg7l0gmphTY9UKm5RtH12BlLYj/2Plj6wXjVW5Era4FZKfXeIvwC67WX+4q8UCFxYS20IgnMcFBcEU0DtA==}
    engines: {node: ^18.14.0 || ^20.0.0 || ^22.0.0 || >=24.0.0}

  '@jest/get-type@30.0.1':
    resolution: {integrity: sha512-AyYdemXCptSRFirI5EPazNxyPwAL0jXt3zceFjaj8NFiKP9pOi0bfXonf6qkf82z2t3QWPeLCWWw4stPBzctLw==}
    engines: {node: ^18.14.0 || ^20.0.0 || ^22.0.0 || >=24.0.0}

  '@jest/globals@30.0.3':
    resolution: {integrity: sha512-fIduqNyYpMeeSr5iEAiMn15KxCzvrmxl7X7VwLDRGj7t5CoHtbF+7K3EvKk32mOUIJ4kIvFRlaixClMH2h/Vaw==}
    engines: {node: ^18.14.0 || ^20.0.0 || ^22.0.0 || >=24.0.0}

  '@jest/pattern@30.0.1':
    resolution: {integrity: sha512-gWp7NfQW27LaBQz3TITS8L7ZCQ0TLvtmI//4OwlQRx4rnWxcPNIYjxZpDcN4+UlGxgm3jS5QPz8IPTCkb59wZA==}
    engines: {node: ^18.14.0 || ^20.0.0 || ^22.0.0 || >=24.0.0}

  '@jest/reporters@30.0.2':
    resolution: {integrity: sha512-l4QzS/oKf57F8WtPZK+vvF4Io6ukplc6XgNFu4Hd/QxaLEO9f+8dSFzUua62Oe0HKlCUjKHpltKErAgDiMJKsA==}
    engines: {node: ^18.14.0 || ^20.0.0 || ^22.0.0 || >=24.0.0}
    peerDependencies:
      node-notifier: ^8.0.1 || ^9.0.0 || ^10.0.0
    peerDependenciesMeta:
      node-notifier:
        optional: true

  '@jest/schemas@30.0.1':
    resolution: {integrity: sha512-+g/1TKjFuGrf1Hh0QPCv0gISwBxJ+MQSNXmG9zjHy7BmFhtoJ9fdNhWJp3qUKRi93AOZHXtdxZgJ1vAtz6z65w==}
    engines: {node: ^18.14.0 || ^20.0.0 || ^22.0.0 || >=24.0.0}

  '@jest/snapshot-utils@30.0.1':
    resolution: {integrity: sha512-6Dpv7vdtoRiISEFwYF8/c7LIvqXD7xDXtLPNzC2xqAfBznKip0MQM+rkseKwUPUpv2PJ7KW/YsnwWXrIL2xF+A==}
    engines: {node: ^18.14.0 || ^20.0.0 || ^22.0.0 || >=24.0.0}

  '@jest/source-map@30.0.1':
    resolution: {integrity: sha512-MIRWMUUR3sdbP36oyNyhbThLHyJ2eEDClPCiHVbrYAe5g3CHRArIVpBw7cdSB5fr+ofSfIb2Tnsw8iEHL0PYQg==}
    engines: {node: ^18.14.0 || ^20.0.0 || ^22.0.0 || >=24.0.0}

  '@jest/test-result@30.0.2':
    resolution: {integrity: sha512-KKMuBKkkZYP/GfHMhI+cH2/P3+taMZS3qnqqiPC1UXZTJskkCS+YU/ILCtw5anw1+YsTulDHFpDo70mmCedW8w==}
    engines: {node: ^18.14.0 || ^20.0.0 || ^22.0.0 || >=24.0.0}

  '@jest/test-sequencer@30.0.2':
    resolution: {integrity: sha512-fbyU5HPka0rkalZ3MXVvq0hwZY8dx3Y6SCqR64zRmh+xXlDeFl0IdL4l9e7vp4gxEXTYHbwLFA1D+WW5CucaSw==}
    engines: {node: ^18.14.0 || ^20.0.0 || ^22.0.0 || >=24.0.0}

  '@jest/transform@30.0.2':
    resolution: {integrity: sha512-kJIuhLMTxRF7sc0gPzPtCDib/V9KwW3I2U25b+lYCYMVqHHSrcZopS8J8H+znx9yixuFv+Iozl8raLt/4MoxrA==}
    engines: {node: ^18.14.0 || ^20.0.0 || ^22.0.0 || >=24.0.0}

  '@jest/types@30.0.1':
    resolution: {integrity: sha512-HGwoYRVF0QSKJu1ZQX0o5ZrUrrhj0aOOFA8hXrumD7SIzjouevhawbTjmXdwOmURdGluU9DM/XvGm3NyFoiQjw==}
    engines: {node: ^18.14.0 || ^20.0.0 || ^22.0.0 || >=24.0.0}

  '@jridgewell/gen-mapping@0.3.8':
    resolution: {integrity: sha512-imAbBGkb+ebQyxKgzv5Hu2nmROxoDOXHh80evxdoXNOrvAnVx7zimzc1Oo5h9RlfV4vPXaE2iM5pOFbvOCClWA==}
    engines: {node: '>=6.0.0'}

  '@jridgewell/resolve-uri@3.1.2':
    resolution: {integrity: sha512-bRISgCIjP20/tbWSPWMEi54QVPRZExkuD9lJL+UIxUKtwVJA8wW1Trb1jMs1RFXo1CBTNZ/5hpC9QvmKWdopKw==}
    engines: {node: '>=6.0.0'}

  '@jridgewell/set-array@1.2.1':
    resolution: {integrity: sha512-R8gLRTZeyp03ymzP/6Lil/28tGeGEzhx1q2k703KGWRAI1VdvPIXdG70VJc2pAMw3NA6JKL5hhFu1sJX0Mnn/A==}
    engines: {node: '>=6.0.0'}

  '@jridgewell/sourcemap-codec@1.5.0':
    resolution: {integrity: sha512-gv3ZRaISU3fjPAgNsriBRqGWQL6quFx04YMPW/zD8XMLsU32mhCCbfbO6KZFLjvYpCZ8zyDEgqsgf+PwPaM7GQ==}

  '@jridgewell/trace-mapping@0.3.25':
    resolution: {integrity: sha512-vNk6aEwybGtawWmy/PzwnGDOjCkLWSD2wqvjGGAgOAwCGWySYXfYoxt00IJkTF+8Lb57DwOb3Aa0o9CApepiYQ==}

  '@mediapipe/tasks-vision@0.10.17':
    resolution: {integrity: sha512-CZWV/q6TTe8ta61cZXjfnnHsfWIdFhms03M9T7Cnd5y2mdpylJM0rF1qRq+wsQVRMLz1OYPVEBU9ph2Bx8cxrg==}

  '@monogrid/gainmap-js@3.1.0':
    resolution: {integrity: sha512-Obb0/gEd/HReTlg8ttaYk+0m62gQJmCblMOjHSMHRrBP2zdfKMHLCRbh/6ex9fSUJMKdjjIEiohwkbGD3wj2Nw==}
    peerDependencies:
      three: '>= 0.159.0'

  '@msgpackr-extract/msgpackr-extract-darwin-arm64@3.0.3':
    resolution: {integrity: sha512-QZHtlVgbAdy2zAqNA9Gu1UpIuI8Xvsd1v8ic6B2pZmeFnFcMWiPLfWXh7TVw4eGEZ/C9TH281KwhVoeQUKbyjw==}
    cpu: [arm64]
    os: [darwin]

  '@msgpackr-extract/msgpackr-extract-darwin-x64@3.0.3':
    resolution: {integrity: sha512-mdzd3AVzYKuUmiWOQ8GNhl64/IoFGol569zNRdkLReh6LRLHOXxU4U8eq0JwaD8iFHdVGqSy4IjFL4reoWCDFw==}
    cpu: [x64]
    os: [darwin]

  '@msgpackr-extract/msgpackr-extract-linux-arm64@3.0.3':
    resolution: {integrity: sha512-YxQL+ax0XqBJDZiKimS2XQaf+2wDGVa1enVRGzEvLLVFeqa5kx2bWbtcSXgsxjQB7nRqqIGFIcLteF/sHeVtQg==}
    cpu: [arm64]
    os: [linux]

  '@msgpackr-extract/msgpackr-extract-linux-arm@3.0.3':
    resolution: {integrity: sha512-fg0uy/dG/nZEXfYilKoRe7yALaNmHoYeIoJuJ7KJ+YyU2bvY8vPv27f7UKhGRpY6euFYqEVhxCFZgAUNQBM3nw==}
    cpu: [arm]
    os: [linux]

  '@msgpackr-extract/msgpackr-extract-linux-x64@3.0.3':
    resolution: {integrity: sha512-cvwNfbP07pKUfq1uH+S6KJ7dT9K8WOE4ZiAcsrSes+UY55E/0jLYc+vq+DO7jlmqRb5zAggExKm0H7O/CBaesg==}
    cpu: [x64]
    os: [linux]

  '@msgpackr-extract/msgpackr-extract-win32-x64@3.0.3':
    resolution: {integrity: sha512-x0fWaQtYp4E6sktbsdAqnehxDgEc/VwM7uLsRCYWaiGu0ykYdZPiS8zCWdnjHwyiumousxfBm4SO31eXqwEZhQ==}
    cpu: [x64]
    os: [win32]

  '@napi-rs/wasm-runtime@0.2.11':
    resolution: {integrity: sha512-9DPkXtvHydrcOsopiYpUgPHpmj0HWZKMUnL2dZqpvC42lsratuBG06V5ipyno0fUek5VlFsNQ+AcFATSrJXgMA==}

  '@next/env@15.3.4':
    resolution: {integrity: sha512-ZkdYzBseS6UjYzz6ylVKPOK+//zLWvD6Ta+vpoye8cW11AjiQjGYVibF0xuvT4L0iJfAPfZLFidaEzAOywyOAQ==}

  '@next/eslint-plugin-next@15.3.4':
    resolution: {integrity: sha512-lBxYdj7TI8phbJcLSAqDt57nIcobEign5NYIKCiy0hXQhrUbTqLqOaSDi568U6vFg4hJfBdZYsG4iP/uKhCqgg==}

  '@next/swc-darwin-arm64@15.3.4':
    resolution: {integrity: sha512-z0qIYTONmPRbwHWvpyrFXJd5F9YWLCsw3Sjrzj2ZvMYy9NPQMPZ1NjOJh4ojr4oQzcGYwgJKfidzehaNa1BpEg==}
    engines: {node: '>= 10'}
    cpu: [arm64]
    os: [darwin]

  '@next/swc-darwin-x64@15.3.4':
    resolution: {integrity: sha512-Z0FYJM8lritw5Wq+vpHYuCIzIlEMjewG2aRkc3Hi2rcbULknYL/xqfpBL23jQnCSrDUGAo/AEv0Z+s2bff9Zkw==}
    engines: {node: '>= 10'}
    cpu: [x64]
    os: [darwin]

  '@next/swc-linux-arm64-gnu@15.3.4':
    resolution: {integrity: sha512-l8ZQOCCg7adwmsnFm8m5q9eIPAHdaB2F3cxhufYtVo84pymwKuWfpYTKcUiFcutJdp9xGHC+F1Uq3xnFU1B/7g==}
    engines: {node: '>= 10'}
    cpu: [arm64]
    os: [linux]

  '@next/swc-linux-arm64-musl@15.3.4':
    resolution: {integrity: sha512-wFyZ7X470YJQtpKot4xCY3gpdn8lE9nTlldG07/kJYexCUpX1piX+MBfZdvulo+t1yADFVEuzFfVHfklfEx8kw==}
    engines: {node: '>= 10'}
    cpu: [arm64]
    os: [linux]

  '@next/swc-linux-x64-gnu@15.3.4':
    resolution: {integrity: sha512-gEbH9rv9o7I12qPyvZNVTyP/PWKqOp8clvnoYZQiX800KkqsaJZuOXkWgMa7ANCCh/oEN2ZQheh3yH8/kWPSEg==}
    engines: {node: '>= 10'}
    cpu: [x64]
    os: [linux]

  '@next/swc-linux-x64-musl@15.3.4':
    resolution: {integrity: sha512-Cf8sr0ufuC/nu/yQ76AnarbSAXcwG/wj+1xFPNbyNo8ltA6kw5d5YqO8kQuwVIxk13SBdtgXrNyom3ZosHAy4A==}
    engines: {node: '>= 10'}
    cpu: [x64]
    os: [linux]

  '@next/swc-win32-arm64-msvc@15.3.4':
    resolution: {integrity: sha512-ay5+qADDN3rwRbRpEhTOreOn1OyJIXS60tg9WMYTWCy3fB6rGoyjLVxc4dR9PYjEdR2iDYsaF5h03NA+XuYPQQ==}
    engines: {node: '>= 10'}
    cpu: [arm64]
    os: [win32]

  '@next/swc-win32-x64-msvc@15.3.4':
    resolution: {integrity: sha512-4kDt31Bc9DGyYs41FTL1/kNpDeHyha2TC0j5sRRoKCyrhNcfZ/nRQkAUlF27mETwm8QyHqIjHJitfcza2Iykfg==}
    engines: {node: '>= 10'}
    cpu: [x64]
    os: [win32]

  '@nodelib/fs.scandir@2.1.5':
    resolution: {integrity: sha512-vq24Bq3ym5HEQm2NKCr3yXDwjc7vTsEThRDnkp2DK9p1uqLR+DHurm/NOTo0KG7HYHU7eppKZj3MyqYuMBf62g==}
    engines: {node: '>= 8'}

  '@nodelib/fs.stat@2.0.5':
    resolution: {integrity: sha512-RkhPPp2zrqDAQA/2jNhnztcPAlv64XdhIp7a7454A5ovI7Bukxgt7MX7udwAu3zg1DcpPU0rz3VV1SeaqvY4+A==}
    engines: {node: '>= 8'}

  '@nodelib/fs.walk@1.2.8':
    resolution: {integrity: sha512-oGB+UxlgWcgQkgwo8GcEGwemoTFt3FIO9ababBmaGwXIoBKZ+GTy0pP185beGg7Llih/NSHSV2XAs1lnznocSg==}
    engines: {node: '>= 8'}

  '@nolyfill/is-core-module@1.0.39':
    resolution: {integrity: sha512-nn5ozdjYQpUCZlWGuxcJY/KpxkWQs4DcbMCmKojjyrYDEAGy4Ce19NN4v5MduafTwJlbKc99UA8YhSVqq9yPZA==}
    engines: {node: '>=12.4.0'}

  '@pkgjs/parseargs@0.11.0':
    resolution: {integrity: sha512-+1VkjdD0QBLPodGrJUeqarH8VAIvQODIbwh9XpP5Syisf7YoQgsJKPNFoqqLQlu+VQ/tVSshMR6loPMn8U+dPg==}
    engines: {node: '>=14'}

  '@pkgr/core@0.2.7':
    resolution: {integrity: sha512-YLT9Zo3oNPJoBjBc4q8G2mjU4tqIbf5CEOORbUUr48dCD9q3umJ3IPlVqOqDakPfd2HuwccBaqlGhN4Gmr5OWg==}
    engines: {node: ^12.20.0 || ^14.18.0 || >=16.0.0}

  '@prisma/client@6.10.1':
    resolution: {integrity: sha512-Re4pMlcUsQsUTAYMK7EJ4Bw2kg3WfZAAlr8GjORJaK4VOP6LxRQUQ1TuLnxcF42XqGkWQ36q5CQF1yVadANQ6w==}
    engines: {node: '>=18.18'}
    peerDependencies:
      prisma: '*'
      typescript: '>=5.1.0'
    peerDependenciesMeta:
      prisma:
        optional: true
      typescript:
        optional: true

  '@prisma/config@6.10.1':
    resolution: {integrity: sha512-kz4/bnqrOrzWo8KzYguN0cden4CzLJJ+2VSpKtF8utHS3l1JS0Lhv6BLwpOX6X9yNreTbZQZwewb+/BMPDCIYQ==}

  '@prisma/debug@6.10.1':
    resolution: {integrity: sha512-k2YT53cWxv9OLjW4zSYTZ6Z7j0gPfCzcr2Mj99qsuvlxr8WAKSZ2NcSR0zLf/mP4oxnYG842IMj3utTgcd7CaA==}

  '@prisma/engines-version@6.10.1-1.9b628578b3b7cae625e8c927178f15a170e74a9c':
    resolution: {integrity: sha512-ZJFTsEqapiTYVzXya6TUKYDFnSWCNegfUiG5ik9fleQva5Sk3DNyyUi7X1+0ZxWFHwHDr6BZV5Vm+iwP+LlciA==}

  '@prisma/engines@6.10.1':
    resolution: {integrity: sha512-Q07P5rS2iPwk2IQr/rUQJ42tHjpPyFcbiH7PXZlV81Ryr9NYIgdxcUrwgVOWVm5T7ap02C0dNd1dpnNcSWig8A==}

  '@prisma/fetch-engine@6.10.1':
    resolution: {integrity: sha512-clmbG/Jgmrc/n6Y77QcBmAUlq9LrwI9Dbgy4pq5jeEARBpRCWJDJ7PWW1P8p0LfFU0i5fsyO7FqRzRB8mkdS4g==}

  '@prisma/get-platform@6.10.1':
    resolution: {integrity: sha512-4CY5ndKylcsce9Mv+VWp5obbR2/86SHOLVV053pwIkhVtT9C9A83yqiqI/5kJM9T1v1u1qco/bYjDKycmei9HA==}

  '@radix-ui/number@1.1.1':
    resolution: {integrity: sha512-MkKCwxlXTgz6CFoJx3pCwn07GKp36+aZyu/u2Ln2VrA5DcdyCZkASEDBTd8x5whTQQL5CiYf4prXKLcgQdv29g==}

  '@radix-ui/primitive@1.1.2':
    resolution: {integrity: sha512-XnbHrrprsNqZKQhStrSwgRUQzoCI1glLzdw79xiZPoofhGICeZRSQ3dIxAKH1gb3OHfNf4d6f+vAv3kil2eggA==}

  '@radix-ui/react-accordion@1.2.11':
    resolution: {integrity: sha512-l3W5D54emV2ues7jjeG1xcyN7S3jnK3zE2zHqgn0CmMsy9lNJwmgcrmaxS+7ipw15FAivzKNzH3d5EcGoFKw0A==}
    peerDependencies:
      '@types/react': 19.1.8
      '@types/react-dom': 19.1.6
      react: ^16.8 || ^17.0 || ^18.0 || ^19.0 || ^19.0.0-rc
      react-dom: ^16.8 || ^17.0 || ^18.0 || ^19.0 || ^19.0.0-rc
    peerDependenciesMeta:
      '@types/react':
        optional: true
      '@types/react-dom':
        optional: true

  '@radix-ui/react-arrow@1.1.7':
    resolution: {integrity: sha512-F+M1tLhO+mlQaOWspE8Wstg+z6PwxwRd8oQ8IXceWz92kfAmalTRf0EjrouQeo7QssEPfCn05B4Ihs1K9WQ/7w==}
    peerDependencies:
      '@types/react': 19.1.8
      '@types/react-dom': 19.1.6
      react: ^16.8 || ^17.0 || ^18.0 || ^19.0 || ^19.0.0-rc
      react-dom: ^16.8 || ^17.0 || ^18.0 || ^19.0 || ^19.0.0-rc
    peerDependenciesMeta:
      '@types/react':
        optional: true
      '@types/react-dom':
        optional: true

  '@radix-ui/react-collapsible@1.1.11':
    resolution: {integrity: sha512-2qrRsVGSCYasSz1RFOorXwl0H7g7J1frQtgpQgYrt+MOidtPAINHn9CPovQXb83r8ahapdx3Tu0fa/pdFFSdPg==}
    peerDependencies:
      '@types/react': 19.1.8
      '@types/react-dom': 19.1.6
      react: ^16.8 || ^17.0 || ^18.0 || ^19.0 || ^19.0.0-rc
      react-dom: ^16.8 || ^17.0 || ^18.0 || ^19.0 || ^19.0.0-rc
    peerDependenciesMeta:
      '@types/react':
        optional: true
      '@types/react-dom':
        optional: true

  '@radix-ui/react-collection@1.1.7':
    resolution: {integrity: sha512-Fh9rGN0MoI4ZFUNyfFVNU4y9LUz93u9/0K+yLgA2bwRojxM8JU1DyvvMBabnZPBgMWREAJvU2jjVzq+LrFUglw==}
    peerDependencies:
      '@types/react': 19.1.8
      '@types/react-dom': 19.1.6
      react: ^16.8 || ^17.0 || ^18.0 || ^19.0 || ^19.0.0-rc
      react-dom: ^16.8 || ^17.0 || ^18.0 || ^19.0 || ^19.0.0-rc
    peerDependenciesMeta:
      '@types/react':
        optional: true
      '@types/react-dom':
        optional: true

  '@radix-ui/react-compose-refs@1.1.2':
    resolution: {integrity: sha512-z4eqJvfiNnFMHIIvXP3CY57y2WJs5g2v3X0zm9mEJkrkNv4rDxu+sg9Jh8EkXyeqBkB7SOcboo9dMVqhyrACIg==}
    peerDependencies:
      '@types/react': 19.1.8
      react: ^16.8 || ^17.0 || ^18.0 || ^19.0 || ^19.0.0-rc
    peerDependenciesMeta:
      '@types/react':
        optional: true

  '@radix-ui/react-context@1.1.2':
    resolution: {integrity: sha512-jCi/QKUM2r1Ju5a3J64TH2A5SpKAgh0LpknyqdQ4m6DCV0xJ2HG1xARRwNGPQfi1SLdLWZ1OJz6F4OMBBNiGJA==}
    peerDependencies:
      '@types/react': 19.1.8
      react: ^16.8 || ^17.0 || ^18.0 || ^19.0 || ^19.0.0-rc
    peerDependenciesMeta:
      '@types/react':
        optional: true

  '@radix-ui/react-dialog@1.1.14':
    resolution: {integrity: sha512-+CpweKjqpzTmwRwcYECQcNYbI8V9VSQt0SNFKeEBLgfucbsLssU6Ppq7wUdNXEGb573bMjFhVjKVll8rmV6zMw==}
    peerDependencies:
      '@types/react': 19.1.8
      '@types/react-dom': 19.1.6
      react: ^16.8 || ^17.0 || ^18.0 || ^19.0 || ^19.0.0-rc
      react-dom: ^16.8 || ^17.0 || ^18.0 || ^19.0 || ^19.0.0-rc
    peerDependenciesMeta:
      '@types/react':
        optional: true
      '@types/react-dom':
        optional: true

  '@radix-ui/react-direction@1.1.1':
    resolution: {integrity: sha512-1UEWRX6jnOA2y4H5WczZ44gOOjTEmlqv1uNW4GAJEO5+bauCBhv8snY65Iw5/VOS/ghKN9gr2KjnLKxrsvoMVw==}
    peerDependencies:
      '@types/react': 19.1.8
      react: ^16.8 || ^17.0 || ^18.0 || ^19.0 || ^19.0.0-rc
    peerDependenciesMeta:
      '@types/react':
        optional: true

  '@radix-ui/react-dismissable-layer@1.1.10':
    resolution: {integrity: sha512-IM1zzRV4W3HtVgftdQiiOmA0AdJlCtMLe00FXaHwgt3rAnNsIyDqshvkIW3hj/iu5hu8ERP7KIYki6NkqDxAwQ==}
    peerDependencies:
      '@types/react': 19.1.8
      '@types/react-dom': 19.1.6
      react: ^16.8 || ^17.0 || ^18.0 || ^19.0 || ^19.0.0-rc
      react-dom: ^16.8 || ^17.0 || ^18.0 || ^19.0 || ^19.0.0-rc
    peerDependenciesMeta:
      '@types/react':
        optional: true
      '@types/react-dom':
        optional: true

  '@radix-ui/react-dropdown-menu@2.1.15':
    resolution: {integrity: sha512-mIBnOjgwo9AH3FyKaSWoSu/dYj6VdhJ7frEPiGTeXCdUFHjl9h3mFh2wwhEtINOmYXWhdpf1rY2minFsmaNgVQ==}
    peerDependencies:
      '@types/react': 19.1.8
      '@types/react-dom': 19.1.6
      react: ^16.8 || ^17.0 || ^18.0 || ^19.0 || ^19.0.0-rc
      react-dom: ^16.8 || ^17.0 || ^18.0 || ^19.0 || ^19.0.0-rc
    peerDependenciesMeta:
      '@types/react':
        optional: true
      '@types/react-dom':
        optional: true

  '@radix-ui/react-focus-guards@1.1.2':
    resolution: {integrity: sha512-fyjAACV62oPV925xFCrH8DR5xWhg9KYtJT4s3u54jxp+L/hbpTY2kIeEFFbFe+a/HCE94zGQMZLIpVTPVZDhaA==}
    peerDependencies:
      '@types/react': 19.1.8
      react: ^16.8 || ^17.0 || ^18.0 || ^19.0 || ^19.0.0-rc
    peerDependenciesMeta:
      '@types/react':
        optional: true

  '@radix-ui/react-focus-scope@1.1.7':
    resolution: {integrity: sha512-t2ODlkXBQyn7jkl6TNaw/MtVEVvIGelJDCG41Okq/KwUsJBwQ4XVZsHAVUkK4mBv3ewiAS3PGuUWuY2BoK4ZUw==}
    peerDependencies:
      '@types/react': 19.1.8
      '@types/react-dom': 19.1.6
      react: ^16.8 || ^17.0 || ^18.0 || ^19.0 || ^19.0.0-rc
      react-dom: ^16.8 || ^17.0 || ^18.0 || ^19.0 || ^19.0.0-rc
    peerDependenciesMeta:
      '@types/react':
        optional: true
      '@types/react-dom':
        optional: true

  '@radix-ui/react-id@1.1.1':
    resolution: {integrity: sha512-kGkGegYIdQsOb4XjsfM97rXsiHaBwco+hFI66oO4s9LU+PLAC5oJ7khdOVFxkhsmlbpUqDAvXw11CluXP+jkHg==}
    peerDependencies:
      '@types/react': 19.1.8
      react: ^16.8 || ^17.0 || ^18.0 || ^19.0 || ^19.0.0-rc
    peerDependenciesMeta:
      '@types/react':
        optional: true

  '@radix-ui/react-label@2.1.7':
    resolution: {integrity: sha512-YT1GqPSL8kJn20djelMX7/cTRp/Y9w5IZHvfxQTVHrOqa2yMl7i/UfMqKRU5V7mEyKTrUVgJXhNQPVCG8PBLoQ==}
    peerDependencies:
      '@types/react': 19.1.8
      '@types/react-dom': 19.1.6
      react: ^16.8 || ^17.0 || ^18.0 || ^19.0 || ^19.0.0-rc
      react-dom: ^16.8 || ^17.0 || ^18.0 || ^19.0 || ^19.0.0-rc
    peerDependenciesMeta:
      '@types/react':
        optional: true
      '@types/react-dom':
        optional: true

  '@radix-ui/react-menu@2.1.15':
    resolution: {integrity: sha512-tVlmA3Vb9n8SZSd+YSbuFR66l87Wiy4du+YE+0hzKQEANA+7cWKH1WgqcEX4pXqxUFQKrWQGHdvEfw00TjFiew==}
    peerDependencies:
      '@types/react': 19.1.8
      '@types/react-dom': 19.1.6
      react: ^16.8 || ^17.0 || ^18.0 || ^19.0 || ^19.0.0-rc
      react-dom: ^16.8 || ^17.0 || ^18.0 || ^19.0 || ^19.0.0-rc
    peerDependenciesMeta:
      '@types/react':
        optional: true
      '@types/react-dom':
        optional: true

  '@radix-ui/react-popper@1.2.7':
    resolution: {integrity: sha512-IUFAccz1JyKcf/RjB552PlWwxjeCJB8/4KxT7EhBHOJM+mN7LdW+B3kacJXILm32xawcMMjb2i0cIZpo+f9kiQ==}
    peerDependencies:
      '@types/react': 19.1.8
      '@types/react-dom': 19.1.6
      react: ^16.8 || ^17.0 || ^18.0 || ^19.0 || ^19.0.0-rc
      react-dom: ^16.8 || ^17.0 || ^18.0 || ^19.0 || ^19.0.0-rc
    peerDependenciesMeta:
      '@types/react':
        optional: true
      '@types/react-dom':
        optional: true

  '@radix-ui/react-portal@1.1.9':
    resolution: {integrity: sha512-bpIxvq03if6UNwXZ+HTK71JLh4APvnXntDc6XOX8UVq4XQOVl7lwok0AvIl+b8zgCw3fSaVTZMpAPPagXbKmHQ==}
    peerDependencies:
      '@types/react': 19.1.8
      '@types/react-dom': 19.1.6
      react: ^16.8 || ^17.0 || ^18.0 || ^19.0 || ^19.0.0-rc
      react-dom: ^16.8 || ^17.0 || ^18.0 || ^19.0 || ^19.0.0-rc
    peerDependenciesMeta:
      '@types/react':
        optional: true
      '@types/react-dom':
        optional: true

  '@radix-ui/react-presence@1.1.4':
    resolution: {integrity: sha512-ueDqRbdc4/bkaQT3GIpLQssRlFgWaL/U2z/S31qRwwLWoxHLgry3SIfCwhxeQNbirEUXFa+lq3RL3oBYXtcmIA==}
    peerDependencies:
      '@types/react': 19.1.8
      '@types/react-dom': 19.1.6
      react: ^16.8 || ^17.0 || ^18.0 || ^19.0 || ^19.0.0-rc
      react-dom: ^16.8 || ^17.0 || ^18.0 || ^19.0 || ^19.0.0-rc
    peerDependenciesMeta:
      '@types/react':
        optional: true
      '@types/react-dom':
        optional: true

  '@radix-ui/react-primitive@2.1.3':
    resolution: {integrity: sha512-m9gTwRkhy2lvCPe6QJp4d3G1TYEUHn/FzJUtq9MjH46an1wJU+GdoGC5VLof8RX8Ft/DlpshApkhswDLZzHIcQ==}
    peerDependencies:
      '@types/react': 19.1.8
      '@types/react-dom': 19.1.6
      react: ^16.8 || ^17.0 || ^18.0 || ^19.0 || ^19.0.0-rc
      react-dom: ^16.8 || ^17.0 || ^18.0 || ^19.0 || ^19.0.0-rc
    peerDependenciesMeta:
      '@types/react':
        optional: true
      '@types/react-dom':
        optional: true

  '@radix-ui/react-progress@1.1.7':
    resolution: {integrity: sha512-vPdg/tF6YC/ynuBIJlk1mm7Le0VgW6ub6J2UWnTQ7/D23KXcPI1qy+0vBkgKgd38RCMJavBXpB83HPNFMTb0Fg==}
    peerDependencies:
      '@types/react': 19.1.8
      '@types/react-dom': 19.1.6
      react: ^16.8 || ^17.0 || ^18.0 || ^19.0 || ^19.0.0-rc
      react-dom: ^16.8 || ^17.0 || ^18.0 || ^19.0 || ^19.0.0-rc
    peerDependenciesMeta:
      '@types/react':
        optional: true
      '@types/react-dom':
        optional: true

  '@radix-ui/react-roving-focus@1.1.10':
    resolution: {integrity: sha512-dT9aOXUen9JSsxnMPv/0VqySQf5eDQ6LCk5Sw28kamz8wSOW2bJdlX2Bg5VUIIcV+6XlHpWTIuTPCf/UNIyq8Q==}
    peerDependencies:
      '@types/react': 19.1.8
      '@types/react-dom': 19.1.6
      react: ^16.8 || ^17.0 || ^18.0 || ^19.0 || ^19.0.0-rc
      react-dom: ^16.8 || ^17.0 || ^18.0 || ^19.0 || ^19.0.0-rc
    peerDependenciesMeta:
      '@types/react':
        optional: true
      '@types/react-dom':
        optional: true

  '@radix-ui/react-select@2.2.5':
    resolution: {integrity: sha512-HnMTdXEVuuyzx63ME0ut4+sEMYW6oouHWNGUZc7ddvUWIcfCva/AMoqEW/3wnEllriMWBa0RHspCYnfCWJQYmA==}
    peerDependencies:
      '@types/react': 19.1.8
      '@types/react-dom': 19.1.6
      react: ^16.8 || ^17.0 || ^18.0 || ^19.0 || ^19.0.0-rc
      react-dom: ^16.8 || ^17.0 || ^18.0 || ^19.0 || ^19.0.0-rc
    peerDependenciesMeta:
      '@types/react':
        optional: true
      '@types/react-dom':
        optional: true

  '@radix-ui/react-separator@1.1.7':
    resolution: {integrity: sha512-0HEb8R9E8A+jZjvmFCy/J4xhbXy3TV+9XSnGJ3KvTtjlIUy/YQ/p6UYZvi7YbeoeXdyU9+Y3scizK6hkY37baA==}
    peerDependencies:
      '@types/react': 19.1.8
      '@types/react-dom': 19.1.6
      react: ^16.8 || ^17.0 || ^18.0 || ^19.0 || ^19.0.0-rc
      react-dom: ^16.8 || ^17.0 || ^18.0 || ^19.0 || ^19.0.0-rc
    peerDependenciesMeta:
      '@types/react':
        optional: true
      '@types/react-dom':
        optional: true

  '@radix-ui/react-slot@1.2.3':
    resolution: {integrity: sha512-aeNmHnBxbi2St0au6VBVC7JXFlhLlOnvIIlePNniyUNAClzmtAUEY8/pBiK3iHjufOlwA+c20/8jngo7xcrg8A==}
    peerDependencies:
      '@types/react': 19.1.8
      react: ^16.8 || ^17.0 || ^18.0 || ^19.0 || ^19.0.0-rc
    peerDependenciesMeta:
      '@types/react':
        optional: true

  '@radix-ui/react-switch@1.2.5':
    resolution: {integrity: sha512-5ijLkak6ZMylXsaImpZ8u4Rlf5grRmoc0p0QeX9VJtlrM4f5m3nCTX8tWga/zOA8PZYIR/t0p2Mnvd7InrJ6yQ==}
    peerDependencies:
      '@types/react': 19.1.8
      '@types/react-dom': 19.1.6
      react: ^16.8 || ^17.0 || ^18.0 || ^19.0 || ^19.0.0-rc
      react-dom: ^16.8 || ^17.0 || ^18.0 || ^19.0 || ^19.0.0-rc
    peerDependenciesMeta:
      '@types/react':
        optional: true
      '@types/react-dom':
        optional: true

  '@radix-ui/react-tabs@1.1.12':
    resolution: {integrity: sha512-GTVAlRVrQrSw3cEARM0nAx73ixrWDPNZAruETn3oHCNP6SbZ/hNxdxp+u7VkIEv3/sFoLq1PfcHrl7Pnp0CDpw==}
    peerDependencies:
      '@types/react': 19.1.8
      '@types/react-dom': 19.1.6
      react: ^16.8 || ^17.0 || ^18.0 || ^19.0 || ^19.0.0-rc
      react-dom: ^16.8 || ^17.0 || ^18.0 || ^19.0 || ^19.0.0-rc
    peerDependenciesMeta:
      '@types/react':
        optional: true
      '@types/react-dom':
        optional: true

  '@radix-ui/react-toast@1.2.14':
    resolution: {integrity: sha512-nAP5FBxBJGQ/YfUB+r+O6USFVkWq3gAInkxyEnmvEV5jtSbfDhfa4hwX8CraCnbjMLsE7XSf/K75l9xXY7joWg==}
    peerDependencies:
      '@types/react': 19.1.8
      '@types/react-dom': 19.1.6
      react: ^16.8 || ^17.0 || ^18.0 || ^19.0 || ^19.0.0-rc
      react-dom: ^16.8 || ^17.0 || ^18.0 || ^19.0 || ^19.0.0-rc
    peerDependenciesMeta:
      '@types/react':
        optional: true
      '@types/react-dom':
        optional: true

  '@radix-ui/react-use-callback-ref@1.1.1':
    resolution: {integrity: sha512-FkBMwD+qbGQeMu1cOHnuGB6x4yzPjho8ap5WtbEJ26umhgqVXbhekKUQO+hZEL1vU92a3wHwdp0HAcqAUF5iDg==}
    peerDependencies:
      '@types/react': 19.1.8
      react: ^16.8 || ^17.0 || ^18.0 || ^19.0 || ^19.0.0-rc
    peerDependenciesMeta:
      '@types/react':
        optional: true

  '@radix-ui/react-use-controllable-state@1.2.2':
    resolution: {integrity: sha512-BjasUjixPFdS+NKkypcyyN5Pmg83Olst0+c6vGov0diwTEo6mgdqVR6hxcEgFuh4QrAs7Rc+9KuGJ9TVCj0Zzg==}
    peerDependencies:
      '@types/react': 19.1.8
      react: ^16.8 || ^17.0 || ^18.0 || ^19.0 || ^19.0.0-rc
    peerDependenciesMeta:
      '@types/react':
        optional: true

  '@radix-ui/react-use-effect-event@0.0.2':
    resolution: {integrity: sha512-Qp8WbZOBe+blgpuUT+lw2xheLP8q0oatc9UpmiemEICxGvFLYmHm9QowVZGHtJlGbS6A6yJ3iViad/2cVjnOiA==}
    peerDependencies:
      '@types/react': 19.1.8
      react: ^16.8 || ^17.0 || ^18.0 || ^19.0 || ^19.0.0-rc
    peerDependenciesMeta:
      '@types/react':
        optional: true

  '@radix-ui/react-use-escape-keydown@1.1.1':
    resolution: {integrity: sha512-Il0+boE7w/XebUHyBjroE+DbByORGR9KKmITzbR7MyQ4akpORYP/ZmbhAr0DG7RmmBqoOnZdy2QlvajJ2QA59g==}
    peerDependencies:
      '@types/react': 19.1.8
      react: ^16.8 || ^17.0 || ^18.0 || ^19.0 || ^19.0.0-rc
    peerDependenciesMeta:
      '@types/react':
        optional: true

  '@radix-ui/react-use-layout-effect@1.1.1':
    resolution: {integrity: sha512-RbJRS4UWQFkzHTTwVymMTUv8EqYhOp8dOOviLj2ugtTiXRaRQS7GLGxZTLL1jWhMeoSCf5zmcZkqTl9IiYfXcQ==}
    peerDependencies:
      '@types/react': 19.1.8
      react: ^16.8 || ^17.0 || ^18.0 || ^19.0 || ^19.0.0-rc
    peerDependenciesMeta:
      '@types/react':
        optional: true

  '@radix-ui/react-use-previous@1.1.1':
    resolution: {integrity: sha512-2dHfToCj/pzca2Ck724OZ5L0EVrr3eHRNsG/b3xQJLA2hZpVCS99bLAX+hm1IHXDEnzU6by5z/5MIY794/a8NQ==}
    peerDependencies:
      '@types/react': 19.1.8
      react: ^16.8 || ^17.0 || ^18.0 || ^19.0 || ^19.0.0-rc
    peerDependenciesMeta:
      '@types/react':
        optional: true

  '@radix-ui/react-use-rect@1.1.1':
    resolution: {integrity: sha512-QTYuDesS0VtuHNNvMh+CjlKJ4LJickCMUAqjlE3+j8w+RlRpwyX3apEQKGFzbZGdo7XNG1tXa+bQqIE7HIXT2w==}
    peerDependencies:
      '@types/react': 19.1.8
      react: ^16.8 || ^17.0 || ^18.0 || ^19.0 || ^19.0.0-rc
    peerDependenciesMeta:
      '@types/react':
        optional: true

  '@radix-ui/react-use-size@1.1.1':
    resolution: {integrity: sha512-ewrXRDTAqAXlkl6t/fkXWNAhFX9I+CkKlw6zjEwk86RSPKwZr3xpBRso655aqYafwtnbpHLj6toFzmd6xdVptQ==}
    peerDependencies:
      '@types/react': 19.1.8
      react: ^16.8 || ^17.0 || ^18.0 || ^19.0 || ^19.0.0-rc
    peerDependenciesMeta:
      '@types/react':
        optional: true

  '@radix-ui/react-visually-hidden@1.2.3':
    resolution: {integrity: sha512-pzJq12tEaaIhqjbzpCuv/OypJY/BPavOofm+dbab+MHLajy277+1lLm6JFcGgF5eskJ6mquGirhXY2GD/8u8Ug==}
    peerDependencies:
      '@types/react': 19.1.8
      '@types/react-dom': 19.1.6
      react: ^16.8 || ^17.0 || ^18.0 || ^19.0 || ^19.0.0-rc
      react-dom: ^16.8 || ^17.0 || ^18.0 || ^19.0 || ^19.0.0-rc
    peerDependenciesMeta:
      '@types/react':
        optional: true
      '@types/react-dom':
        optional: true

  '@radix-ui/rect@1.1.1':
    resolution: {integrity: sha512-HPwpGIzkl28mWyZqG52jiqDJ12waP11Pa1lGoiyUkIEuMLBP0oeK/C89esbXrxsky5we7dfd8U58nm0SgAWpVw==}

  '@react-three/drei@10.3.0':
    resolution: {integrity: sha512-+4NHCAUI38jp8XlbuKKWl/23y3F/JKdkvnYsrVXxhw150OyWKJoft+Yyd7dl6awxfV/Gn08x3R9pRRFUuDQwDA==}
    peerDependencies:
      '@react-three/fiber': ^9.0.0
      react: ^19
      react-dom: ^19
      three: '>=0.159'
    peerDependenciesMeta:
      react-dom:
        optional: true

  '@react-three/fiber@9.1.2':
    resolution: {integrity: sha512-k8FR9yVHV9kIF3iuOD0ds5hVymXYXfgdKklqziBVod9ZEJ8uk05Zjw29J/omU3IKeUfLNAIHfxneN3TUYM4I2w==}
    peerDependencies:
      expo: '>=43.0'
      expo-asset: '>=8.4'
      expo-file-system: '>=11.0'
      expo-gl: '>=11.0'
      react: ^19.0.0
      react-dom: ^19.0.0
      react-native: '>=0.78'
      three: '>=0.156'
    peerDependenciesMeta:
      expo:
        optional: true
      expo-asset:
        optional: true
      expo-file-system:
        optional: true
      expo-gl:
        optional: true
      react-dom:
        optional: true
      react-native:
        optional: true

  '@reduxjs/toolkit@2.8.2':
    resolution: {integrity: sha512-MYlOhQ0sLdw4ud48FoC5w0dH9VfWQjtCjreKwYTT3l+r427qYC5Y8PihNutepr8XrNaBUDQo9khWUwQxZaqt5A==}
    peerDependencies:
      react: ^16.9.0 || ^17.0.0 || ^18 || ^19
      react-redux: ^7.2.1 || ^8.1.3 || ^9.0.0
    peerDependenciesMeta:
      react:
        optional: true
      react-redux:
        optional: true

  '@rtsao/scc@1.1.0':
    resolution: {integrity: sha512-zt6OdqaDoOnJ1ZYsCYGt9YmWzDXl4vQdKTyJev62gFhRGKdx7mcT54V9KIjg+d2wi9EXsPvAPKe7i7WjfVWB8g==}

  '@rushstack/eslint-patch@1.11.0':
    resolution: {integrity: sha512-zxnHvoMQVqewTJr/W4pKjF0bMGiKJv1WX7bSrkl46Hg0QjESbzBROWK0Wg4RphzSOS5Jiy7eFimmM3UgMrMZbQ==}

  '@sinclair/typebox@0.34.37':
    resolution: {integrity: sha512-2TRuQVgQYfy+EzHRTIvkhv2ADEouJ2xNS/Vq+W5EuuewBdOrvATvljZTxHWZSTYr2sTjTHpGvucaGAt67S2akw==}

  '@sinonjs/commons@3.0.1':
    resolution: {integrity: sha512-K3mCHKQ9sVh8o1C9cxkwxaOmXoAMlDxC1mYyHrjqOWEcBjYr76t96zL2zlj5dUGZ3HSw240X1qgH3Mjf1yJWpQ==}

  '@sinonjs/fake-timers@13.0.5':
    resolution: {integrity: sha512-36/hTbH2uaWuGVERyC6da9YwGWnzUZXuPro/F2LfsdOsLnCojz/iSH8MxUt/FD2S5XBSVPhmArFUXcpCQ2Hkiw==}

  '@stablelib/base64@1.0.1':
    resolution: {integrity: sha512-1bnPQqSxSuc3Ii6MhBysoWCg58j97aUjuCSZrGSmDxNqtytIi0k8utUenAwTZN4V5mXXYGsVUI9zeBqy+jBOSQ==}

  '@standard-schema/spec@1.0.0':
    resolution: {integrity: sha512-m2bOd0f2RT9k8QJx1JN85cZYyH1RqFBdlwtkSlf4tBDYLCiiZnv1fIIwacK6cqwXavOydf0NPToMQgpKq+dVlA==}

  '@standard-schema/spec@1.0.0-beta.4':
    resolution: {integrity: sha512-d3IxtzLo7P1oZ8s8YNvxzBUXRXojSut8pbPrTYtzsc5sn4+53jVqbk66pQerSZbZSJZQux6LkclB/+8IDordHg==}

  '@standard-schema/utils@0.3.0':
    resolution: {integrity: sha512-e7Mew686owMaPJVNNLs55PUvgz371nKgwsc4vxE49zsODpJEnxgxRo2y/OKrqueavXgZNMDVj3DdHFlaSAeU8g==}

  '@supabase/auth-js@2.70.0':
    resolution: {integrity: sha512-BaAK/tOAZFJtzF1sE3gJ2FwTjLf4ky3PSvcvLGEgEmO4BSBkwWKu8l67rLLIBZPDnCyV7Owk2uPyKHa0kj5QGg==}

  '@supabase/functions-js@2.4.4':
    resolution: {integrity: sha512-WL2p6r4AXNGwop7iwvul2BvOtuJ1YQy8EbOd0dhG1oN1q8el/BIRSFCFnWAMM/vJJlHWLi4ad22sKbKr9mvjoA==}

  '@supabase/node-fetch@2.6.15':
    resolution: {integrity: sha512-1ibVeYUacxWYi9i0cf5efil6adJ9WRyZBLivgjs+AUpewx1F3xPi7gLgaASI2SmIQxPoCEjAsLAzKPgMJVgOUQ==}
    engines: {node: 4.x || >=6.0.0}

  '@supabase/postgrest-js@1.19.4':
    resolution: {integrity: sha512-O4soKqKtZIW3olqmbXXbKugUtByD2jPa8kL2m2c1oozAO11uCcGrRhkZL0kVxjBLrXHE0mdSkFsMj7jDSfyNpw==}

  '@supabase/realtime-js@2.11.10':
    resolution: {integrity: sha512-SJKVa7EejnuyfImrbzx+HaD9i6T784khuw1zP+MBD7BmJYChegGxYigPzkKX8CK8nGuDntmeSD3fvriaH0EGZA==}

  '@supabase/ssr@0.6.1':
    resolution: {integrity: sha512-QtQgEMvaDzr77Mk3vZ3jWg2/y+D8tExYF7vcJT+wQ8ysuvOeGGjYbZlvj5bHYsj/SpC0bihcisnwPrM4Gp5G4g==}
    peerDependencies:
      '@supabase/supabase-js': ^2.43.4

  '@supabase/storage-js@2.7.1':
    resolution: {integrity: sha512-asYHcyDR1fKqrMpytAS1zjyEfvxuOIp1CIXX7ji4lHHcJKqyk+sLl/Vxgm4sN6u8zvuUtae9e4kDxQP2qrwWBA==}

  '@supabase/supabase-js@2.50.0':
    resolution: {integrity: sha512-M1Gd5tPaaghYZ9OjeO1iORRqbTWFEz/cF3pPubRnMPzA+A8SiUsXXWDP+DWsASZcjEcVEcVQIAF38i5wrijYOg==}

  '@swc/counter@0.1.3':
    resolution: {integrity: sha512-e2BR4lsJkkRlKZ/qCHPw9ZaSxc0MVUd7gtbtaB7aMvHeJVYe8sOB8DBZkP2DtISHGSku9sCK6T6cnY0CtXrOCQ==}

  '@swc/helpers@0.5.15':
    resolution: {integrity: sha512-JQ5TuMi45Owi4/BIMAJBoSQoOJu12oOk/gADqlcUL9JEdHB8vyjUSsxqeNXnmXHjYKMi2WcYtezGEEhqUI/E2g==}

  '@tailwindcss/node@4.1.10':
    resolution: {integrity: sha512-2ACf1znY5fpRBwRhMgj9ZXvb2XZW8qs+oTfotJ2C5xR0/WNL7UHZ7zXl6s+rUqedL1mNi+0O+WQr5awGowS3PQ==}

  '@tailwindcss/oxide-android-arm64@4.1.10':
    resolution: {integrity: sha512-VGLazCoRQ7rtsCzThaI1UyDu/XRYVyH4/EWiaSX6tFglE+xZB5cvtC5Omt0OQ+FfiIVP98su16jDVHDEIuH4iQ==}
    engines: {node: '>= 10'}
    cpu: [arm64]
    os: [android]

  '@tailwindcss/oxide-darwin-arm64@4.1.10':
    resolution: {integrity: sha512-ZIFqvR1irX2yNjWJzKCqTCcHZbgkSkSkZKbRM3BPzhDL/18idA8uWCoopYA2CSDdSGFlDAxYdU2yBHwAwx8euQ==}
    engines: {node: '>= 10'}
    cpu: [arm64]
    os: [darwin]

  '@tailwindcss/oxide-darwin-x64@4.1.10':
    resolution: {integrity: sha512-eCA4zbIhWUFDXoamNztmS0MjXHSEJYlvATzWnRiTqJkcUteSjO94PoRHJy1Xbwp9bptjeIxxBHh+zBWFhttbrQ==}
    engines: {node: '>= 10'}
    cpu: [x64]
    os: [darwin]

  '@tailwindcss/oxide-freebsd-x64@4.1.10':
    resolution: {integrity: sha512-8/392Xu12R0cc93DpiJvNpJ4wYVSiciUlkiOHOSOQNH3adq9Gi/dtySK7dVQjXIOzlpSHjeCL89RUUI8/GTI6g==}
    engines: {node: '>= 10'}
    cpu: [x64]
    os: [freebsd]

  '@tailwindcss/oxide-linux-arm-gnueabihf@4.1.10':
    resolution: {integrity: sha512-t9rhmLT6EqeuPT+MXhWhlRYIMSfh5LZ6kBrC4FS6/+M1yXwfCtp24UumgCWOAJVyjQwG+lYva6wWZxrfvB+NhQ==}
    engines: {node: '>= 10'}
    cpu: [arm]
    os: [linux]

  '@tailwindcss/oxide-linux-arm64-gnu@4.1.10':
    resolution: {integrity: sha512-3oWrlNlxLRxXejQ8zImzrVLuZ/9Z2SeKoLhtCu0hpo38hTO2iL86eFOu4sVR8cZc6n3z7eRXXqtHJECa6mFOvA==}
    engines: {node: '>= 10'}
    cpu: [arm64]
    os: [linux]

  '@tailwindcss/oxide-linux-arm64-musl@4.1.10':
    resolution: {integrity: sha512-saScU0cmWvg/Ez4gUmQWr9pvY9Kssxt+Xenfx1LG7LmqjcrvBnw4r9VjkFcqmbBb7GCBwYNcZi9X3/oMda9sqQ==}
    engines: {node: '>= 10'}
    cpu: [arm64]
    os: [linux]

  '@tailwindcss/oxide-linux-x64-gnu@4.1.10':
    resolution: {integrity: sha512-/G3ao/ybV9YEEgAXeEg28dyH6gs1QG8tvdN9c2MNZdUXYBaIY/Gx0N6RlJzfLy/7Nkdok4kaxKPHKJUlAaoTdA==}
    engines: {node: '>= 10'}
    cpu: [x64]
    os: [linux]

  '@tailwindcss/oxide-linux-x64-musl@4.1.10':
    resolution: {integrity: sha512-LNr7X8fTiKGRtQGOerSayc2pWJp/9ptRYAa4G+U+cjw9kJZvkopav1AQc5HHD+U364f71tZv6XamaHKgrIoVzA==}
    engines: {node: '>= 10'}
    cpu: [x64]
    os: [linux]

  '@tailwindcss/oxide-wasm32-wasi@4.1.10':
    resolution: {integrity: sha512-d6ekQpopFQJAcIK2i7ZzWOYGZ+A6NzzvQ3ozBvWFdeyqfOZdYHU66g5yr+/HC4ipP1ZgWsqa80+ISNILk+ae/Q==}
    engines: {node: '>=14.0.0'}
    cpu: [wasm32]
    bundledDependencies:
      - '@napi-rs/wasm-runtime'
      - '@emnapi/core'
      - '@emnapi/runtime'
      - '@tybys/wasm-util'
      - '@emnapi/wasi-threads'
      - tslib

  '@tailwindcss/oxide-win32-arm64-msvc@4.1.10':
    resolution: {integrity: sha512-i1Iwg9gRbwNVOCYmnigWCCgow8nDWSFmeTUU5nbNx3rqbe4p0kRbEqLwLJbYZKmSSp23g4N6rCDmm7OuPBXhDA==}
    engines: {node: '>= 10'}
    cpu: [arm64]
    os: [win32]

  '@tailwindcss/oxide-win32-x64-msvc@4.1.10':
    resolution: {integrity: sha512-sGiJTjcBSfGq2DVRtaSljq5ZgZS2SDHSIfhOylkBvHVjwOsodBhnb3HdmiKkVuUGKD0I7G63abMOVaskj1KpOA==}
    engines: {node: '>= 10'}
    cpu: [x64]
    os: [win32]

  '@tailwindcss/oxide@4.1.10':
    resolution: {integrity: sha512-v0C43s7Pjw+B9w21htrQwuFObSkio2aV/qPx/mhrRldbqxbWJK6KizM+q7BF1/1CmuLqZqX3CeYF7s7P9fbA8Q==}
    engines: {node: '>= 10'}

  '@tailwindcss/postcss@4.1.10':
    resolution: {integrity: sha512-B+7r7ABZbkXJwpvt2VMnS6ujcDoR2OOcFaqrLIo1xbcdxje4Vf+VgJdBzNNbrAjBj/rLZ66/tlQ1knIGNLKOBQ==}

  '@tanstack/react-table@8.21.3':
    resolution: {integrity: sha512-5nNMTSETP4ykGegmVkhjcS8tTLW6Vl4axfEGQN3v0zdHYbK4UfoqfPChclTrJ4EoK9QynqAu9oUf8VEmrpZ5Ww==}
    engines: {node: '>=12'}
    peerDependencies:
      react: '>=16.8'
      react-dom: '>=16.8'

  '@tanstack/table-core@8.21.3':
    resolution: {integrity: sha512-ldZXEhOBb8Is7xLs01fR3YEc3DERiz5silj8tnGkFZytt1abEvl/GhUmCE0PMLaMPTa3Jk4HbKmRlHmu+gCftg==}
    engines: {node: '>=12'}

  '@tweenjs/tween.js@23.1.3':
    resolution: {integrity: sha512-vJmvvwFxYuGnF2axRtPYocag6Clbb5YS7kLL+SO/TeVFzHqDIWrNKYtcsPMibjDx9O+bu+psAy9NKfWklassUA==}

  '@tybys/wasm-util@0.9.0':
    resolution: {integrity: sha512-6+7nlbMVX/PVDCwaIQ8nTOPveOcFLSt8GcXdx8hD0bt39uWxYT88uXzqTd4fTvqta7oeUJqudepapKNt2DYJFw==}

  '@types/babel__core@7.20.5':
    resolution: {integrity: sha512-qoQprZvz5wQFJwMDqeseRXWv3rqMvhgpbXFfVyWhbx9X47POIA6i/+dXefEmZKoAgOaTdaIgNSMqMIU61yRyzA==}

  '@types/babel__generator@7.27.0':
    resolution: {integrity: sha512-ufFd2Xi92OAVPYsy+P4n7/U7e68fex0+Ee8gSG9KX7eo084CWiQ4sdxktvdl0bOPupXtVJPY19zk6EwWqUQ8lg==}

  '@types/babel__template@7.4.4':
    resolution: {integrity: sha512-h/NUaSyG5EyxBIp8YRxo4RMe2/qQgvyowRwVMzhYhBCONbW8PUsg4lkFMrhgZhUe5z3L3MiLDuvyJ/CaPa2A8A==}

  '@types/babel__traverse@7.20.7':
    resolution: {integrity: sha512-dkO5fhS7+/oos4ciWxyEyjWe48zmG6wbCheo/G2ZnHx4fs3EU6YC6UM8rk56gAjNJ9P3MTH2jo5jb92/K6wbng==}

  '@types/d3-array@3.2.1':
    resolution: {integrity: sha512-Y2Jn2idRrLzUfAKV2LyRImR+y4oa2AntrgID95SHJxuMUrkNXmanDSed71sRNZysveJVt1hLLemQZIady0FpEg==}

  '@types/d3-color@3.1.3':
    resolution: {integrity: sha512-iO90scth9WAbmgv7ogoq57O9YpKmFBbmoEoCHDB2xMBY0+/KVrqAaCDyCE16dUspeOvIxFFRI+0sEtqDqy2b4A==}

  '@types/d3-ease@3.0.2':
    resolution: {integrity: sha512-NcV1JjO5oDzoK26oMzbILE6HW7uVXOHLQvHshBUW4UMdZGfiY6v5BeQwh9a9tCzv+CeefZQHJt5SRgK154RtiA==}

  '@types/d3-interpolate@3.0.4':
    resolution: {integrity: sha512-mgLPETlrpVV1YRJIglr4Ez47g7Yxjl1lj7YKsiMCb27VJH9W8NVM6Bb9d8kkpG/uAQS5AmbA48q2IAolKKo1MA==}

  '@types/d3-path@3.1.1':
    resolution: {integrity: sha512-VMZBYyQvbGmWyWVea0EHs/BwLgxc+MKi1zLDCONksozI4YJMcTt8ZEuIR4Sb1MMTE8MMW49v0IwI5+b7RmfWlg==}

  '@types/d3-scale@4.0.9':
    resolution: {integrity: sha512-dLmtwB8zkAeO/juAMfnV+sItKjlsw2lKdZVVy6LRr0cBmegxSABiLEpGVmSJJ8O08i4+sGR6qQtb6WtuwJdvVw==}

  '@types/d3-shape@3.1.7':
    resolution: {integrity: sha512-VLvUQ33C+3J+8p+Daf+nYSOsjB4GXp19/S/aGo60m9h1v6XaxjiT82lKVWJCfzhtuZ3yD7i/TPeC/fuKLLOSmg==}

  '@types/d3-time@3.0.4':
    resolution: {integrity: sha512-yuzZug1nkAAaBlBBikKZTgzCeA+k1uy4ZFwWANOfKw5z5LRhV0gNA7gNkKm7HoK+HRN0wX3EkxGk0fpbWhmB7g==}

  '@types/d3-timer@3.0.2':
    resolution: {integrity: sha512-Ps3T8E8dZDam6fUyNiMkekK3XUsaUEik+idO9/YjPtfj2qruF8tFBXS7XhtE4iIXBLxhmLjP3SXpLhVf21I9Lw==}

  '@types/draco3d@1.4.10':
    resolution: {integrity: sha512-AX22jp8Y7wwaBgAixaSvkoG4M/+PlAcm3Qs4OW8yT9DM4xUpWKeFhLueTAyZF39pviAdcDdeJoACapiAceqNcw==}

  '@types/estree@1.0.8':
    resolution: {integrity: sha512-dWHzHa2WqEXI/O1E9OjrocMTKJl2mSrEolh1Iomrv6U+JuNwaHXsXx9bLu5gG7BUWFIN0skIQJQ/L1rIex4X6w==}

  '@types/istanbul-lib-coverage@2.0.6':
    resolution: {integrity: sha512-2QF/t/auWm0lsy8XtKVPG19v3sSOQlJe/YHZgfjb/KBBHOGSV+J2q/S671rcq9uTBrLAXmZpqJiaQbMT+zNU1w==}

  '@types/istanbul-lib-report@3.0.3':
    resolution: {integrity: sha512-NQn7AHQnk/RSLOxrBbGyJM/aVQ+pjj5HCgasFxc0K/KhoATfQ/47AyUl15I2yBUpihjmas+a+VJBOqecrFH+uA==}

  '@types/istanbul-reports@3.0.4':
    resolution: {integrity: sha512-pk2B1NWalF9toCRu6gjBzR69syFjP4Od8WRAX+0mmf9lAjCRicLOWc+ZrxZHx/0XRjotgkF9t6iaMJ+aXcOdZQ==}

  '@types/jest@30.0.0':
    resolution: {integrity: sha512-XTYugzhuwqWjws0CVz8QpM36+T+Dz5mTEBKhNs/esGLnCIlGdRy+Dq78NRjd7ls7r8BC8ZRMOrKlkO1hU0JOwA==}

  '@types/jsdom@21.1.7':
    resolution: {integrity: sha512-yOriVnggzrnQ3a9OKOCxaVuSug3w3/SbOj5i7VwXWZEyUNl3bLF9V3MfxGbZKuwqJOQyRfqXyROBB1CoZLFWzA==}

  '@types/json-schema@7.0.15':
    resolution: {integrity: sha512-5+fP8P8MFNC+AyZCDxrB2pkZFPGzqQWUzpSeuuVLvm8VMcorNYavBqoFcxK8bQz4Qsbn4oUEEem4wDLfcysGHA==}

  '@types/json5@0.0.29':
    resolution: {integrity: sha512-dRLjCWHYg4oaA77cxO64oO+7JwCwnIzkZPdrrC71jQmQtlhM556pwKo5bUzqvZndkVbeFLIIi+9TC40JNF5hNQ==}

  '@types/lodash.throttle@4.1.9':
    resolution: {integrity: sha512-PCPVfpfueguWZQB7pJQK890F2scYKoDUL3iM522AptHWn7d5NQmeS/LTEHIcLr5PaTzl3dK2Z0xSUHHTHwaL5g==}

  '@types/lodash@4.17.15':
    resolution: {integrity: sha512-w/P33JFeySuhN6JLkysYUK2gEmy9kHHFN7E8ro0tkfmlDOgxBDzWEZ/J8cWA+fHqFevpswDTFZnDx+R9lbL6xw==}

  '@types/node@22.15.33':
    resolution: {integrity: sha512-wzoocdnnpSxZ+6CjW4ADCK1jVmd1S/J3ArNWfn8FDDQtRm8dkDg7TA+mvek2wNrfCgwuZxqEOiB9B1XCJ6+dbw==}

  '@types/node@24.0.3':
    resolution: {integrity: sha512-R4I/kzCYAdRLzfiCabn9hxWfbuHS573x+r0dJMkkzThEa7pbrcDWK+9zu3e7aBOouf+rQAciqPFMnxwr0aWgKg==}

  '@types/offscreencanvas@2019.7.3':
    resolution: {integrity: sha512-ieXiYmgSRXUDeOntE1InxjWyvEelZGP63M+cGuquuRLuIKKT1osnkXjxev9B7d1nXSug5vpunx+gNlbVxMlC9A==}

  '@types/phoenix@1.6.6':
    resolution: {integrity: sha512-PIzZZlEppgrpoT2QgbnDU+MMzuR6BbCjllj0bM70lWoejMeNJAxCchxnv7J3XFkI8MpygtRpzXrIlmWUBclP5A==}

  '@types/react-dom@19.1.6':
    resolution: {integrity: sha512-4hOiT/dwO8Ko0gV1m/TJZYk3y0KBnY9vzDh7W+DH17b2HFSOGgdj33dhihPeuy3l0q23+4e+hoXHV6hCC4dCXw==}
    peerDependencies:
      '@types/react': 19.1.8

  '@types/react-reconciler@0.28.9':
    resolution: {integrity: sha512-HHM3nxyUZ3zAylX8ZEyrDNd2XZOnQ0D5XfunJF5FLQnZbHHYq4UWvW1QfelQNXv1ICNkwYhfxjwfnqivYB6bFg==}
    peerDependencies:
      '@types/react': 19.1.8

  '@types/react@19.1.8':
    resolution: {integrity: sha512-AwAfQ2Wa5bCx9WP8nZL2uMZWod7J7/JSplxbTmBQ5ms6QpqNYm672H0Vu9ZVKVngQ+ii4R/byguVEUZQyeg44g==}

  '@types/stack-utils@2.0.3':
    resolution: {integrity: sha512-9aEbYZ3TbYMznPdcdr3SmIrLXwC/AKZXQeCf9Pgao5CKb8CyHuEX5jzWPTkvregvhRJHcpRO6BFoGW9ycaOkYw==}

  '@types/stats.js@0.17.4':
    resolution: {integrity: sha512-jIBvWWShCvlBqBNIZt0KAshWpvSjhkwkEu4ZUcASoAvhmrgAUI2t1dXrjSL4xXVLB4FznPrIsX3nKXFl/Dt4vA==}

  '@types/three@0.177.0':
    resolution: {integrity: sha512-/ZAkn4OLUijKQySNci47lFO+4JLE1TihEjsGWPUT+4jWqxtwOPPEwJV1C3k5MEx0mcBPCdkFjzRzDOnHEI1R+A==}

  '@types/tough-cookie@4.0.5':
    resolution: {integrity: sha512-/Ad8+nIOV7Rl++6f1BdKxFSMgmoqEoYbHRpPcx3JEfv8VRsQe9Z4mCXeJBzxs7mbHY/XOZZuXlRNfhpVPbs6ZA==}

  '@types/use-sync-external-store@0.0.6':
    resolution: {integrity: sha512-zFDAD+tlpf2r4asuHEj0XH6pY6i0g5NeAHPn+15wk3BV6JA69eERFXC1gyGThDkVa1zCyKr5jox1+2LbV/AMLg==}

  '@types/webxr@0.5.22':
    resolution: {integrity: sha512-Vr6Stjv5jPRqH690f5I5GLjVk8GSsoQSYJ2FVd/3jJF7KaqfwPi3ehfBS96mlQ2kPCwZaX6U0rG2+NGHBKkA/A==}

  '@types/ws@8.18.1':
    resolution: {integrity: sha512-ThVF6DCVhA8kUGy+aazFQ4kXQ7E1Ty7A3ypFOe0IcJV8O/M511G99AW24irKrW56Wt44yG9+ij8FaqoBGkuBXg==}

  '@types/yargs-parser@21.0.3':
    resolution: {integrity: sha512-I4q9QU9MQv4oEOz4tAHJtNz1cwuLxn2F3xcc2iV5WdqLPpUnj30aUuxt1mAxYTG+oe8CZMV/+6rU4S4gRDzqtQ==}

  '@types/yargs@17.0.33':
    resolution: {integrity: sha512-WpxBCKWPLr4xSsHgz511rFJAM+wS28w2zEO1QDNY5zM/S8ok70NNfztH0xwhqKyaK0OHCbN98LDAZuy1ctxDkA==}

  '@typescript-eslint/eslint-plugin@8.34.1':
    resolution: {integrity: sha512-STXcN6ebF6li4PxwNeFnqF8/2BNDvBupf2OPx2yWNzr6mKNGF7q49VM00Pz5FaomJyqvbXpY6PhO+T9w139YEQ==}
    engines: {node: ^18.18.0 || ^20.9.0 || >=21.1.0}
    peerDependencies:
      '@typescript-eslint/parser': ^8.34.1
      eslint: ^8.57.0 || ^9.0.0
      typescript: '>=4.8.4 <5.9.0'

  '@typescript-eslint/parser@8.34.1':
    resolution: {integrity: sha512-4O3idHxhyzjClSMJ0a29AcoK0+YwnEqzI6oz3vlRf3xw0zbzt15MzXwItOlnr5nIth6zlY2RENLsOPvhyrKAQA==}
    engines: {node: ^18.18.0 || ^20.9.0 || >=21.1.0}
    peerDependencies:
      eslint: ^8.57.0 || ^9.0.0
      typescript: '>=4.8.4 <5.9.0'

  '@typescript-eslint/project-service@8.34.1':
    resolution: {integrity: sha512-nuHlOmFZfuRwLJKDGQOVc0xnQrAmuq1Mj/ISou5044y1ajGNp2BNliIqp7F2LPQ5sForz8lempMFCovfeS1XoA==}
    engines: {node: ^18.18.0 || ^20.9.0 || >=21.1.0}
    peerDependencies:
      typescript: '>=4.8.4 <5.9.0'

  '@typescript-eslint/scope-manager@8.34.1':
    resolution: {integrity: sha512-beu6o6QY4hJAgL1E8RaXNC071G4Kso2MGmJskCFQhRhg8VOH/FDbC8soP8NHN7e/Hdphwp8G8cE6OBzC8o41ZA==}
    engines: {node: ^18.18.0 || ^20.9.0 || >=21.1.0}

  '@typescript-eslint/tsconfig-utils@8.34.1':
    resolution: {integrity: sha512-K4Sjdo4/xF9NEeA2khOb7Y5nY6NSXBnod87uniVYW9kHP+hNlDV8trUSFeynA2uxWam4gIWgWoygPrv9VMWrYg==}
    engines: {node: ^18.18.0 || ^20.9.0 || >=21.1.0}
    peerDependencies:
      typescript: '>=4.8.4 <5.9.0'

  '@typescript-eslint/type-utils@8.34.1':
    resolution: {integrity: sha512-Tv7tCCr6e5m8hP4+xFugcrwTOucB8lshffJ6zf1mF1TbU67R+ntCc6DzLNKM+s/uzDyv8gLq7tufaAhIBYeV8g==}
    engines: {node: ^18.18.0 || ^20.9.0 || >=21.1.0}
    peerDependencies:
      eslint: ^8.57.0 || ^9.0.0
      typescript: '>=4.8.4 <5.9.0'

  '@typescript-eslint/types@8.34.1':
    resolution: {integrity: sha512-rjLVbmE7HR18kDsjNIZQHxmv9RZwlgzavryL5Lnj2ujIRTeXlKtILHgRNmQ3j4daw7zd+mQgy+uyt6Zo6I0IGA==}
    engines: {node: ^18.18.0 || ^20.9.0 || >=21.1.0}

  '@typescript-eslint/typescript-estree@8.34.1':
    resolution: {integrity: sha512-rjCNqqYPuMUF5ODD+hWBNmOitjBWghkGKJg6hiCHzUvXRy6rK22Jd3rwbP2Xi+R7oYVvIKhokHVhH41BxPV5mA==}
    engines: {node: ^18.18.0 || ^20.9.0 || >=21.1.0}
    peerDependencies:
      typescript: '>=4.8.4 <5.9.0'

  '@typescript-eslint/utils@8.34.1':
    resolution: {integrity: sha512-mqOwUdZ3KjtGk7xJJnLbHxTuWVn3GO2WZZuM+Slhkun4+qthLdXx32C8xIXbO1kfCECb3jIs3eoxK3eryk7aoQ==}
    engines: {node: ^18.18.0 || ^20.9.0 || >=21.1.0}
    peerDependencies:
      eslint: ^8.57.0 || ^9.0.0
      typescript: '>=4.8.4 <5.9.0'

  '@typescript-eslint/visitor-keys@8.34.1':
    resolution: {integrity: sha512-xoh5rJ+tgsRKoXnkBPFRLZ7rjKM0AfVbC68UZ/ECXoDbfggb9RbEySN359acY1vS3qZ0jVTVWzbtfapwm5ztxw==}
    engines: {node: ^18.18.0 || ^20.9.0 || >=21.1.0}

  '@ungap/structured-clone@1.3.0':
    resolution: {integrity: sha512-WmoN8qaIAo7WTYWbAZuG8PYEhn5fkz7dZrqTBZ7dtt//lL2Gwms1IcnQ5yHqjDfX8Ft5j4YzDM23f87zBfDe9g==}

  '@unrs/resolver-binding-android-arm-eabi@1.9.1':
    resolution: {integrity: sha512-dd7yIp1hfJFX9ZlVLQRrh/Re9WMUHHmF9hrKD1yIvxcyNr2BhQ3xc1upAVhy8NijadnCswAxWQu8MkkSMC1qXQ==}
    cpu: [arm]
    os: [android]

  '@unrs/resolver-binding-android-arm64@1.9.1':
    resolution: {integrity: sha512-EzUPcMFtDVlo5yrbzMqUsGq3HnLXw+3ZOhSd7CUaDmbTtnrzM+RO2ntw2dm2wjbbc5djWj3yX0wzbbg8pLhx8g==}
    cpu: [arm64]
    os: [android]

  '@unrs/resolver-binding-darwin-arm64@1.9.1':
    resolution: {integrity: sha512-nB+dna3q4kOleKFcSZJ/wDXIsAd1kpMO9XrVAt8tG3RDWJ6vi+Ic6bpz4cmg5tWNeCfHEY4KuqJCB+pKejPEmQ==}
    cpu: [arm64]
    os: [darwin]

  '@unrs/resolver-binding-darwin-x64@1.9.1':
    resolution: {integrity: sha512-aKWHCrOGaCGwZcekf3TnczQoBxk5w//W3RZ4EQyhux6rKDwBPgDU9Y2yGigCV1Z+8DWqZgVGQi+hdpnlSy3a1w==}
    cpu: [x64]
    os: [darwin]

  '@unrs/resolver-binding-freebsd-x64@1.9.1':
    resolution: {integrity: sha512-4dIEMXrXt0UqDVgrsUd1I+NoIzVQWXy/CNhgpfS75rOOMK/4Abn0Mx2M2gWH4Mk9+ds/ASAiCmqoUFynmMY5hA==}
    cpu: [x64]
    os: [freebsd]

  '@unrs/resolver-binding-linux-arm-gnueabihf@1.9.1':
    resolution: {integrity: sha512-vtvS13IXPs1eE8DuS/soiosqMBeyh50YLRZ+p7EaIKAPPeevRnA9G/wu/KbVt01ZD5qiGjxS+CGIdVC7I6gTOw==}
    cpu: [arm]
    os: [linux]

  '@unrs/resolver-binding-linux-arm-musleabihf@1.9.1':
    resolution: {integrity: sha512-BfdnN6aZ7NcX8djW8SR6GOJc+K+sFhWRF4vJueVE0vbUu5N1bLnBpxJg1TGlhSyo+ImC4SR0jcNiKN0jdoxt+A==}
    cpu: [arm]
    os: [linux]

  '@unrs/resolver-binding-linux-arm64-gnu@1.9.1':
    resolution: {integrity: sha512-Jhge7lFtH0QqfRz2PyJjJXWENqywPteITd+nOS0L6AhbZli+UmEyGBd2Sstt1c+l9C+j/YvKTl9wJo9PPmsFNg==}
    cpu: [arm64]
    os: [linux]

  '@unrs/resolver-binding-linux-arm64-musl@1.9.1':
    resolution: {integrity: sha512-ofdK/ow+ZSbSU0pRoB7uBaiRHeaAOYQFU5Spp87LdcPL/P1RhbCTMSIYVb61XWzsVEmYKjHFtoIE0wxP6AFvrA==}
    cpu: [arm64]
    os: [linux]

  '@unrs/resolver-binding-linux-ppc64-gnu@1.9.1':
    resolution: {integrity: sha512-eC8SXVn8de67HacqU7PoGdHA+9tGbqfEdD05AEFRAB81ejeQtNi5Fx7lPcxpLH79DW0BnMAHau3hi4RVkHfSCw==}
    cpu: [ppc64]
    os: [linux]

  '@unrs/resolver-binding-linux-riscv64-gnu@1.9.1':
    resolution: {integrity: sha512-fIkwvAAQ41kfoGWfzeJ33iLGShl0JEDZHrMnwTHMErUcPkaaZRJYjQjsFhMl315NEQ4mmTlC+2nfK/J2IszDOw==}
    cpu: [riscv64]
    os: [linux]

  '@unrs/resolver-binding-linux-riscv64-musl@1.9.1':
    resolution: {integrity: sha512-RAAszxImSOFLk44aLwnSqpcOdce8sBcxASledSzuFAd8Q5ZhhVck472SisspnzHdc7THCvGXiUeZ2hOC7NUoBQ==}
    cpu: [riscv64]
    os: [linux]

  '@unrs/resolver-binding-linux-s390x-gnu@1.9.1':
    resolution: {integrity: sha512-QoP9vkY+THuQdZi05bA6s6XwFd6HIz3qlx82v9bTOgxeqin/3C12Ye7f7EOD00RQ36OtOPWnhEMMm84sv7d1XQ==}
    cpu: [s390x]
    os: [linux]

  '@unrs/resolver-binding-linux-x64-gnu@1.9.1':
    resolution: {integrity: sha512-/p77cGN/h9zbsfCseAP5gY7tK+7+DdM8fkPfr9d1ye1fsF6bmtGbtZN6e/8j4jCZ9NEIBBkT0GhdgixSelTK9g==}
    cpu: [x64]
    os: [linux]

  '@unrs/resolver-binding-linux-x64-musl@1.9.1':
    resolution: {integrity: sha512-wInTqT3Bu9u50mDStEig1v8uxEL2Ht+K8pir/YhyyrM5ordJtxoqzsL1vR/CQzOJuDunUTrDkMM0apjW/d7/PA==}
    cpu: [x64]
    os: [linux]

  '@unrs/resolver-binding-wasm32-wasi@1.9.1':
    resolution: {integrity: sha512-eNwqO5kUa+1k7yFIircwwiniKWA0UFHo2Cfm8LYgkh9km7uMad+0x7X7oXbQonJXlqfitBTSjhA0un+DsHIrhw==}
    engines: {node: '>=14.0.0'}
    cpu: [wasm32]

  '@unrs/resolver-binding-win32-arm64-msvc@1.9.1':
    resolution: {integrity: sha512-Eaz1xMUnoa2mFqh20mPqSdbYl6crnk8HnIXDu6nsla9zpgZJZO8w3c1gvNN/4Eb0RXRq3K9OG6mu8vw14gIqiA==}
    cpu: [arm64]
    os: [win32]

  '@unrs/resolver-binding-win32-ia32-msvc@1.9.1':
    resolution: {integrity: sha512-H/+d+5BGlnEQif0gnwWmYbYv7HJj563PUKJfn8PlmzF8UmF+8KxdvXdwCsoOqh4HHnENnoLrav9NYBrv76x1wQ==}
    cpu: [ia32]
    os: [win32]

  '@unrs/resolver-binding-win32-x64-msvc@1.9.1':
    resolution: {integrity: sha512-rS86wI4R6cknYM3is3grCb/laE8XBEbpWAMSIPjYfmYp75KL5dT87jXF2orDa4tQYg5aajP5G8Fgh34dRyR+Rw==}
    cpu: [x64]
    os: [win32]

  '@uploadthing/mime-types@0.3.5':
    resolution: {integrity: sha512-iYOmod80XXOSe4NVvaUG9FsS91YGPUaJMTBj52Nwu0G2aTzEN6Xcl0mG1rWqXJ4NUH8MzjVqg+tQND5TPkJWhg==}

  '@uploadthing/react@7.3.2':
    resolution: {integrity: sha512-dssVzrxGBKBHUzJu/CiEGc3hQ49U4sPdnqN5xMmtEdnJP+6OB+a8JUjkwxiJDBQXc3ft9XCmkLCZZoUt1EQSIw==}
    peerDependencies:
      next: '*'
      react: ^17.0.2 || ^18.0.0 || ^19.0.0
      uploadthing: ^7.2.0
    peerDependenciesMeta:
      next:
        optional: true

  '@uploadthing/shared@7.1.9':
    resolution: {integrity: sha512-5Gn1wGVSygsBxI6tjOwwEQt/U4m+vbmZCnsuf8pDfZ+MiXe3el03CWMmpbH3KtSu0BwG48wyCKNfHplZsphvOA==}

  '@use-gesture/core@10.3.1':
    resolution: {integrity: sha512-WcINiDt8WjqBdUXye25anHiNxPc0VOrlT8F6LLkU6cycrOGUDyY/yyFmsg3k8i5OLvv25llc0QC45GhR/C8llw==}

  '@use-gesture/react@10.3.1':
    resolution: {integrity: sha512-Yy19y6O2GJq8f7CHf7L0nxL8bf4PZCPaVOCgJrusOeFHY1LvHgYXnmnXg6N5iwAnbgbZCDjo60SiM6IPJi9C5g==}
    peerDependencies:
      react: '>= 16.8.0'

  '@vercel/git-hooks@1.0.0':
    resolution: {integrity: sha512-OxDFAAdyiJ/H0b8zR9rFCu3BIb78LekBXOphOYG3snV4ULhKFX387pBPpqZ9HLiRTejBWBxYEahkw79tuIgdAA==}

  '@webgpu/types@0.1.63':
    resolution: {integrity: sha512-s9Kuh0nE/2+nKrvmKNMB2fE5Zlr3DL2t3OFKM55v5jRcfCOxbkOHhQoshoFum5mmXIfEtRXtLCWmkeTJsVjE9w==}

  acorn-jsx@5.3.2:
    resolution: {integrity: sha512-rq9s+JNhf0IChjtDXxllJ7g41oZk5SlXtp0LHwyA5cejwn7vKmKp4pPri6YEePv2PU65sAsegbXtIinmDFDXgQ==}
    peerDependencies:
      acorn: ^6.0.0 || ^7.0.0 || ^8.0.0

  acorn@8.14.1:
    resolution: {integrity: sha512-OvQ/2pUDKmgfCg++xsTX1wGxfTaszcHVcTctW4UJB4hibJx2HXxxO5UmVgyjMa+ZDsiaf5wWLXYpRWMmBI0QHg==}
    engines: {node: '>=0.4.0'}
    hasBin: true

  acorn@8.15.0:
    resolution: {integrity: sha512-NZyJarBfL7nWwIq+FDL6Zp/yHEhePMNnnJ0y3qfieCrmNvYct8uvtiV41UvlSe6apAfk0fY1FbWx+NwfmpvtTg==}
    engines: {node: '>=0.4.0'}
    hasBin: true

  agent-base@7.1.3:
    resolution: {integrity: sha512-jRR5wdylq8CkOe6hei19GGZnxM6rBGwFl3Bg0YItGDimvjGtAvdZk4Pu6Cl4u4Igsws4a1fd1Vq3ezrhn4KmFw==}
    engines: {node: '>= 14'}

  ai-repo@https://codeload.github.com/vercel/ai/tar.gz/f3639faaa64eaa222791adc638f818f19043be73:
    resolution: {tarball: https://codeload.github.com/vercel/ai/tar.gz/f3639faaa64eaa222791adc638f818f19043be73}
    version: 0.0.0
    engines: {node: ^18.0.0 || ^20.0.0 || ^22.0.0}

  ajv@6.12.6:
    resolution: {integrity: sha512-j3fVLgvTo527anyYyJOGTYJbG+vnnQYvE0m5mmkc1TK+nxAppkCLMIL0aZ4dblVCNoGShhm+kzE4ZUykBoMg4g==}

  ansi-escapes@4.3.2:
    resolution: {integrity: sha512-gKXj5ALrKWQLsYG9jlTRmR/xKluxHV+Z9QEwNIgCfM1/uwPMCuzVVnh5mwTd+OuBZcwSIMbqssNWRm1lE51QaQ==}
    engines: {node: '>=8'}

  ansi-escapes@7.0.0:
    resolution: {integrity: sha512-GdYO7a61mR0fOlAsvC9/rIHf7L96sBc6dEWzeOu+KAea5bZyQRPIpojrVoI4AXGJS/ycu/fBTdLrUkA4ODrvjw==}
    engines: {node: '>=18'}

  ansi-regex@5.0.1:
    resolution: {integrity: sha512-quJQXlTSUGL2LH9SUXo8VwsY4soanhgo6LNSm84E1LBcE8s3O0wpdiRzyR9z/ZZJMlMWv37qOOb9pdJlMUEKFQ==}
    engines: {node: '>=8'}

  ansi-regex@6.1.0:
    resolution: {integrity: sha512-7HSX4QQb4CspciLpVFwyRe79O3xsIZDDLER21kERQ71oaPodF8jL725AgJMFAYbooIqolJoRLuM81SpeUkpkvA==}
    engines: {node: '>=12'}

  ansi-styles@4.3.0:
    resolution: {integrity: sha512-zbB9rCJAT1rbjiVDb2hqKFHNYLxgtk8NURxZ3IZwD3F6NtxbXZQCnnSi1Lkx+IDohdPlFp222wVALIheZJQSEg==}
    engines: {node: '>=8'}

  ansi-styles@5.2.0:
    resolution: {integrity: sha512-Cxwpt2SfTzTtXcfOlzGEee8O+c+MmUgGrNiBcXnuWxuFJHe6a5Hz7qwhwe5OgaSYI0IJvkLqWX1ASG+cJOkEiA==}
    engines: {node: '>=10'}

  ansi-styles@6.2.1:
    resolution: {integrity: sha512-bN798gFfQX+viw3R7yrGWRqnrN2oRkEkUjjl4JNn4E8GxxbjtG3FbrEIIY3l8/hrwUwIeCZvi4QuOTP4MErVug==}
    engines: {node: '>=12'}

  anymatch@3.1.3:
    resolution: {integrity: sha512-KMReFUr0B4t+D+OBkjR3KYqvocp2XaSzO55UcB6mgQMd3KbcE+mWTyvVV7D/zsdEbNnV6acZUutkiHQXvTr1Rw==}
    engines: {node: '>= 8'}

  argparse@1.0.10:
    resolution: {integrity: sha512-o5Roy6tNG4SL/FOkCAN6RzjiakZS25RLYFrcMttJqbdd8BWrnA+fGz57iN5Pb06pvBGvl5gQ0B48dJlslXvoTg==}

  argparse@2.0.1:
    resolution: {integrity: sha512-8+9WqebbFzpX9OR+Wa6O29asIogeRMzcGtAINdpMHHyAg10f05aSFVBbcEqGf/PXw1EjAZ+q2/bEBg3DvurK3Q==}

  aria-hidden@1.2.4:
    resolution: {integrity: sha512-y+CcFFwelSXpLZk/7fMB2mUbGtX9lKycf1MWJ7CaTIERyitVlyQx6C+sxcROU2BAJ24OiZyK+8wj2i8AlBoS3A==}
    engines: {node: '>=10'}

  aria-hidden@1.2.6:
    resolution: {integrity: sha512-ik3ZgC9dY/lYVVM++OISsaYDeg1tb0VtP5uL3ouh1koGOaUMDPpbFIei4JkFimWUFPn90sbMNMXQAIVOlnYKJA==}
    engines: {node: '>=10'}

  aria-query@5.3.2:
    resolution: {integrity: sha512-COROpnaoap1E2F000S62r6A60uHZnmlvomhfyT2DlTcrY1OrBKn2UhH7qn5wTC9zMvD0AY7csdPSNwKP+7WiQw==}
    engines: {node: '>= 0.4'}

  array-buffer-byte-length@1.0.2:
    resolution: {integrity: sha512-LHE+8BuR7RYGDKvnrmcuSq3tDcKv9OFEXQt/HpbZhY7V6h0zlUXutnAD82GiFx9rdieCMjkvtcsPqBwgUl1Iiw==}
    engines: {node: '>= 0.4'}

  array-includes@3.1.9:
    resolution: {integrity: sha512-FmeCCAenzH0KH381SPT5FZmiA/TmpndpcaShhfgEN9eCVjnFBqq3l1xrI42y8+PPLI6hypzou4GXw00WHmPBLQ==}
    engines: {node: '>= 0.4'}

  array.prototype.findlast@1.2.5:
    resolution: {integrity: sha512-CVvd6FHg1Z3POpBLxO6E6zr+rSKEQ9L6rZHAaY7lLfhKsWYUBBOuMs0e9o24oopj6H+geRCX0YJ+TJLBK2eHyQ==}
    engines: {node: '>= 0.4'}

  array.prototype.findlastindex@1.2.6:
    resolution: {integrity: sha512-F/TKATkzseUExPlfvmwQKGITM3DGTK+vkAsCZoDc5daVygbJBnjEUCbgkAvVFsgfXfX4YIqZ/27G3k3tdXrTxQ==}
    engines: {node: '>= 0.4'}

  array.prototype.flat@1.3.3:
    resolution: {integrity: sha512-rwG/ja1neyLqCuGZ5YYrznA62D4mZXg0i1cIskIUKSiqF3Cje9/wXAls9B9s1Wa2fomMsIv8czB8jZcPmxCXFg==}
    engines: {node: '>= 0.4'}

  array.prototype.flatmap@1.3.3:
    resolution: {integrity: sha512-Y7Wt51eKJSyi80hFrJCePGGNo5ktJCslFuboqJsbf57CCPcm5zztluPlc4/aD8sWsKvlwatezpV4U1efk8kpjg==}
    engines: {node: '>= 0.4'}

  array.prototype.tosorted@1.1.4:
    resolution: {integrity: sha512-p6Fx8B7b7ZhL/gmUsAy0D15WhvDccw3mnGNbZpi3pmeJdxtWsj2jEaI4Y6oo3XiHfzuSgPwKc04MYt6KgvC/wA==}
    engines: {node: '>= 0.4'}

  arraybuffer.prototype.slice@1.0.4:
    resolution: {integrity: sha512-BNoCY6SXXPQ7gF2opIP4GBE+Xw7U+pHMYKuzjgCN3GwiaIR09UUeKfheyIry77QtrCBlC0KK0q5/TER/tYh3PQ==}
    engines: {node: '>= 0.4'}

  ast-types-flow@0.0.8:
    resolution: {integrity: sha512-OH/2E5Fg20h2aPrbe+QL8JZQFko0YZaF+j4mnQ7BGhfavO7OpSLa8a0y9sBwomHdSbkhTS8TQNayBfnW5DwbvQ==}

  async-function@1.0.0:
    resolution: {integrity: sha512-hsU18Ae8CDTR6Kgu9DYf0EbCr/a5iGL0rytQDobUcdpYOKokk8LEjVphnXkDkgpi0wYVsqrXuP0bZxJaTqdgoA==}
    engines: {node: '>= 0.4'}

  async@3.2.6:
    resolution: {integrity: sha512-htCUDlxyyCLMgaM3xXg0C0LW2xqfuQ6p05pCEIsXuyQ+a1koYKTuBMzRNwmybfLgvJDMd0r1LTn4+E0Ti6C2AA==}

  attr-accept@2.2.5:
    resolution: {integrity: sha512-0bDNnY/u6pPwHDMoF0FieU354oBi0a8rD9FcsLwzcGWbc8KS8KPIi7y+s13OlVY+gMWc/9xEMUgNE6Qm8ZllYQ==}
    engines: {node: '>=4'}

  available-typed-arrays@1.0.7:
    resolution: {integrity: sha512-wvUjBtSGN7+7SjNpq/9M2Tg350UZD3q62IFZLbRAR1bSMlCo1ZaeW+BJ+D090e4hIIZLBcTDWe4Mh4jvUDajzQ==}
    engines: {node: '>= 0.4'}

  axe-core@4.10.3:
    resolution: {integrity: sha512-Xm7bpRXnDSX2YE2YFfBk2FnF0ep6tmG7xPh8iHee8MIcrgq762Nkce856dYtJYLkuIoYZvGfTs/PbZhideTcEg==}
    engines: {node: '>=4'}

  axobject-query@4.1.0:
    resolution: {integrity: sha512-qIj0G9wZbMGNLjLmg1PT6v2mE9AH2zlnADJD/2tC6E00hgmhUOfEB6greHPAfLRSufHqROIUTkw6E+M3lH0PTQ==}
    engines: {node: '>= 0.4'}

  babel-jest@30.0.2:
    resolution: {integrity: sha512-A5kqR1/EUTidM2YC2YMEUDP2+19ppgOwK0IAd9Swc3q2KqFb5f9PtRUXVeZcngu0z5mDMyZ9zH2huJZSOMLiTQ==}
    engines: {node: ^18.14.0 || ^20.0.0 || ^22.0.0 || >=24.0.0}
    peerDependencies:
      '@babel/core': ^7.11.0

  babel-plugin-istanbul@7.0.0:
    resolution: {integrity: sha512-C5OzENSx/A+gt7t4VH1I2XsflxyPUmXRFPKBxt33xncdOmq7oROVM3bZv9Ysjjkv8OJYDMa+tKuKMvqU/H3xdw==}
    engines: {node: '>=12'}

  babel-plugin-jest-hoist@30.0.1:
    resolution: {integrity: sha512-zTPME3pI50NsFW8ZBaVIOeAxzEY7XHlmWeXXu9srI+9kNfzCUTy8MFan46xOGZY8NZThMqq+e3qZUKsvXbasnQ==}
    engines: {node: ^18.14.0 || ^20.0.0 || ^22.0.0 || >=24.0.0}

  babel-preset-current-node-syntax@1.1.0:
    resolution: {integrity: sha512-ldYss8SbBlWva1bs28q78Ju5Zq1F+8BrqBZZ0VFhLBvhh6lCpC2o3gDJi/5DRLs9FgYZCnmPYIVFU4lRXCkyUw==}
    peerDependencies:
      '@babel/core': ^7.0.0

  babel-preset-jest@30.0.1:
    resolution: {integrity: sha512-+YHejD5iTWI46cZmcc/YtX4gaKBtdqCHCVfuVinizVpbmyjO3zYmeuyFdfA8duRqQZfgCAMlsfmkVbJ+e2MAJw==}
    engines: {node: ^18.14.0 || ^20.0.0 || ^22.0.0 || >=24.0.0}
    peerDependencies:
      '@babel/core': ^7.11.0

  balanced-match@1.0.2:
    resolution: {integrity: sha512-3oSeUO0TMV67hN1AmbXsK4yaqU7tjiHlbxRDZOpH0KW9+CeX4bRAaX0Anxt0tx2MrpRpWwQaPwIlISEJhYU5Pw==}

<<<<<<< HEAD
  base64-js@1.5.1:
    resolution: {integrity: sha512-AKpaYlHn8t4SVbOHCy+b5+KKgvR4vrsD8vbvrbiQJps7fKDTkjkDry6ji0rUJjC0kzbNePLwzxq8iypo41qeWA==}

  bidi-js@1.0.3:
    resolution: {integrity: sha512-RKshQI1R3YQ+n9YJz2QQ147P66ELpa1FQEg20Dk8oW9t2KgLbpDLLp9aGZ7y8WHSshDknG0bknqGw5/tyCs5tw==}
=======
  base64-arraybuffer@1.0.2:
    resolution: {integrity: sha512-I3yl4r9QB5ZRY3XuJVEPfc2XhZO6YweFPI+UovAzn+8/hb3oJ6lnysaFcjVpkCPfVWFUDvoZ8kmVDP7WyRtYtQ==}
    engines: {node: '>= 0.6.0'}
>>>>>>> 1b24b078

  brace-expansion@1.1.12:
    resolution: {integrity: sha512-9T9UjW3r0UW5c1Q7GTwllptXwhvYmEzFhzMfZ9H7FQWt+uZePjZPjBP/W1ZEyZ1twGWom5/56TF4lPcqjnDHcg==}

  brace-expansion@2.0.2:
    resolution: {integrity: sha512-Jt0vHyM+jmUBqojB7E1NIYadt0vI0Qxjxd2TErW94wDz+E2LAm5vKMXXwg6ZZBTHPuUlDgQHKXvjGBdfcF1ZDQ==}

  braces@3.0.3:
    resolution: {integrity: sha512-yQbXgO/OSZVD2IsiLlro+7Hf6Q18EJrKSEsdoMzKePKXct3gvD8oLcOQdIzGupr5Fj+EDe8gO/lxc1BzfMpxvA==}
    engines: {node: '>=8'}

  browserslist@4.25.1:
    resolution: {integrity: sha512-KGj0KoOMXLpSNkkEI6Z6mShmQy0bc1I+T7K9N81k4WWMrfz+6fQ6es80B/YLAeRoKvjYE1YSHHOW1qe9xIVzHw==}
    engines: {node: ^6 || ^7 || ^8 || ^9 || ^10 || ^11 || ^12 || >=13.7}
    hasBin: true

  bs-logger@0.2.6:
    resolution: {integrity: sha512-pd8DCoxmbgc7hyPKOvxtqNcjYoOsABPQdcCUjGp3d42VR2CX1ORhk2A87oqqu5R1kk+76nsxZupkmyd+MVtCog==}
    engines: {node: '>= 6'}

  bser@2.1.1:
    resolution: {integrity: sha512-gQxTNE/GAfIIrmHLUE3oJyp5FO6HRBfhjnw4/wMmA63ZGDJnWBmgY/lyQBpnDUkGmAhbSe39tx2d/iTOAfglwQ==}

  buffer-from@1.1.2:
    resolution: {integrity: sha512-E+XQCRwSbaaiChtv6k6Dwgc+bx+Bs6vuKJHHl5kox/BaKbhiXzqQOwK4cO22yElGp2OCmjwVhT3HmxgyPGnJfQ==}

  buffer@6.0.3:
    resolution: {integrity: sha512-FTiCpNxtwiZZHEZbcbTIcZjERVICn9yq/pDFkTl95/AxzD1naBctN7YO68riM/gLSDY7sdrMby8hofADYuuqOA==}

  busboy@1.6.0:
    resolution: {integrity: sha512-8SFQbg/0hQ9xy3UNTB0YEnsNBbWfhf7RtnzpL7TkBiTBRfrQ9Fxcnz7VJsleJpyp6rVLvXiuORqjlHi5q+PYuA==}
    engines: {node: '>=10.16.0'}

  call-bind-apply-helpers@1.0.2:
    resolution: {integrity: sha512-Sp1ablJ0ivDkSzjcaJdxEunN5/XvksFJ2sMBFfq6x0ryhQV/2b/KwFe21cMpmHtPOSij8K99/wSfoEuTObmuMQ==}
    engines: {node: '>= 0.4'}

  call-bind@1.0.8:
    resolution: {integrity: sha512-oKlSFMcMwpUg2ednkhQ454wfWiU/ul3CkJe/PEHcTKuiX6RpbehUiFMXu13HalGZxfUwCQzZG747YXBn1im9ww==}
    engines: {node: '>= 0.4'}

  call-bound@1.0.4:
    resolution: {integrity: sha512-+ys997U96po4Kx/ABpBCqhA9EuxJaQWDQg7295H4hBphv3IZg0boBKuwYpt4YXp6MZ5AmZQnU/tyMTlRpaSejg==}
    engines: {node: '>= 0.4'}

  callsites@3.1.0:
    resolution: {integrity: sha512-P8BjAsXvZS+VIDUI11hHCQEv74YT67YUi5JJFNWIqL235sBmjX4+qx9Muvls5ivyNENctx46xQLQ3aTuE7ssaQ==}
    engines: {node: '>=6'}

  camelcase@5.3.1:
    resolution: {integrity: sha512-L28STB170nwWS63UjtlEOE3dldQApaJXZkOI1uMFfzf3rRuPegHaHesyee+YxQ+W6SvRDQV6UrdOdRiR153wJg==}
    engines: {node: '>=6'}

  camelcase@6.3.0:
    resolution: {integrity: sha512-Gmy6FhYlCY7uOElZUSbxo2UCDH8owEk996gkbrpsgGtrJLM3J7jGxl9Ic7Qwwj4ivOE5AWZWRMecDdF7hqGjFA==}
    engines: {node: '>=10'}

  camera-controls@2.10.1:
    resolution: {integrity: sha512-KnaKdcvkBJ1Irbrzl8XD6WtZltkRjp869Jx8c0ujs9K+9WD+1D7ryBsCiVqJYUqt6i/HR5FxT7RLASieUD+Q5w==}
    peerDependencies:
      three: '>=0.126.1'

  caniuse-lite@1.0.30001724:
    resolution: {integrity: sha512-WqJo7p0TbHDOythNTqYujmaJTvtYRZrjpP8TCvH6Vb9CYJerJNKamKzIWOM4BkQatWj9H2lYulpdAQNBe7QhNA==}

  caniuse-lite@1.0.30001726:
    resolution: {integrity: sha512-VQAUIUzBiZ/UnlM28fSp2CRF3ivUn1BWEvxMcVTNwpw91Py1pGbPIyIKtd+tzct9C3ouceCVdGAXxZOpZAsgdw==}

  chalk@4.1.2:
    resolution: {integrity: sha512-oKnbhFyRIXpUuez8iBMmyEa4nbj4IOQyuhc/wy9kY7/WVPcwIO9VA668Pu8RkO7+0G76SLROeyw9CpQ061i4mA==}
    engines: {node: '>=10'}

  chalk@5.4.1:
    resolution: {integrity: sha512-zgVZuo2WcZgfUEmsn6eO3kINexW8RAE4maiQ8QNs8CtpPCSyMiYsULR3HQYkm3w8FIA3SberyMJMSldGsW+U3w==}
    engines: {node: ^12.17.0 || ^14.13 || >=16.0.0}

  char-regex@1.0.2:
    resolution: {integrity: sha512-kWWXztvZ5SBQV+eRgKFeh8q5sLuZY2+8WUIzlxWVTg+oGwY14qylx1KbKzHd8P6ZYkAg0xyIDU9JMHhyJMZ1jw==}
    engines: {node: '>=10'}

  chownr@3.0.0:
    resolution: {integrity: sha512-+IxzY9BZOQd/XuYPRmrvEVjF/nqj5kgT4kEq7VofrDoM1MxoRjEWkrCC3EtLi59TVawxTAn+orJwFQcrqEN1+g==}
    engines: {node: '>=18'}

  ci-info@4.2.0:
    resolution: {integrity: sha512-cYY9mypksY8NRqgDB1XD1RiJL338v/551niynFTGkZOO2LHuB2OmOYxDIe/ttN9AHwrqdum1360G3ald0W9kCg==}
    engines: {node: '>=8'}

  cjs-module-lexer@2.1.0:
    resolution: {integrity: sha512-UX0OwmYRYQQetfrLEZeewIFFI+wSTofC+pMBLNuH3RUuu/xzG1oz84UCEDOSoQlN3fZ4+AzmV50ZYvGqkMh9yA==}

  class-variance-authority@0.7.1:
    resolution: {integrity: sha512-Ka+9Trutv7G8M6WT6SeiRWz792K5qEqIGEGzXKhAE6xOWAY6pPH8U+9IY3oCMv6kqTmLsv7Xh/2w2RigkePMsg==}

  cli-cursor@5.0.0:
    resolution: {integrity: sha512-aCj4O5wKyszjMmDT4tZj93kxyydN/K5zPWSCe6/0AV/AA1pqe5ZBIw0a2ZfPQV7lL5/yb5HsUreJ6UFAF1tEQw==}
    engines: {node: '>=18'}

  cli-truncate@4.0.0:
    resolution: {integrity: sha512-nPdaFdQ0h/GEigbPClz11D0v/ZJEwxmeVZGeMo3Z5StPtUTkA9o1lD6QwoirYiSDzbcwn2XcjwmCp68W1IS4TA==}
    engines: {node: '>=18'}

  client-only@0.0.1:
    resolution: {integrity: sha512-IV3Ou0jSMzZrd3pZ48nLkT9DA7Ag1pnPzaiQhpW7c3RbcqqzvzzVu+L8gfqMp/8IM2MQtSiqaCxrrcfu8I8rMA==}

  cliui@8.0.1:
    resolution: {integrity: sha512-BSeNnyus75C4//NQ9gQt1/csTXyo/8Sb+afLAkzAptFuMsod9HFokGNudZpi/oQV73hnVK+sR+5PVRMd+Dr7YQ==}
    engines: {node: '>=12'}

  clsx@2.1.1:
    resolution: {integrity: sha512-eYm0QWBtUrBWZWG0d386OGAw16Z995PiOVo2B7bjWSbHedGl5e0ZWaq65kOGgUSNesEIDkB9ISbTg/JK9dhCZA==}
    engines: {node: '>=6'}

  co@4.6.0:
    resolution: {integrity: sha512-QVb0dM5HvG+uaxitm8wONl7jltx8dqhfU33DcqtOZcLSVIKSDDLDi7+0LbAKiyI8hD9u42m2YxXSkMGWThaecQ==}
    engines: {iojs: '>= 1.0.0', node: '>= 0.12.0'}

  collect-v8-coverage@1.0.2:
    resolution: {integrity: sha512-lHl4d5/ONEbLlJvaJNtsF/Lz+WvB07u2ycqTYbdrq7UypDXailES4valYb2eWiJFxZlVmpGekfqoxQhzyFdT4Q==}

  color-convert@2.0.1:
    resolution: {integrity: sha512-RRECPsj7iu/xb5oKYcsFHSppFNnsj/52OVTRKb4zP5onXwVF3zVmmToNcOfGC+CRDpfK/U584fMg38ZHCaElKQ==}
    engines: {node: '>=7.0.0'}

  color-name@1.1.4:
    resolution: {integrity: sha512-dOy+3AuW3a2wNbZHIuMZpTcgjGuLU/uBL/ubcZF9OXbDo8ff4O8yVp5Bf0efS8uEoYo5q4Fx7dY9OgQGXgAsQA==}

  color-string@1.9.1:
    resolution: {integrity: sha512-shrVawQFojnZv6xM40anx4CkoDP+fZsw/ZerEMsW/pyzsRbElpsL/DBVW7q3ExxwusdNXI3lXpuhEZkzs8p5Eg==}

  color@4.2.3:
    resolution: {integrity: sha512-1rXeuUUiGGrykh+CeBdu5Ie7OJwinCgQY0bc7GCRxy5xVHy+moaqkpL/jqQq0MtQOeYcrqEz4abc5f0KtU7W4A==}
    engines: {node: '>=12.5.0'}

  colorette@2.0.20:
    resolution: {integrity: sha512-IfEDxwoWIjkeXL1eXcDiow4UbKjhLdq6/EuSVR9GMN7KVH3r9gQ83e73hsz1Nd1T3ijd5xv1wcWRYO+D6kCI2w==}

  commander@14.0.0:
    resolution: {integrity: sha512-2uM9rYjPvyq39NwLRqaiLtWHyDC1FvryJDa2ATTVims5YAS4PupsEQsDvP14FqhFr0P49CYDugi59xaxJlTXRA==}
    engines: {node: '>=20'}

  concat-map@0.0.1:
    resolution: {integrity: sha512-/Srv4dswyQNBfohGpz9o6Yb3Gz3SrUDqBH5rTuhGR7ahtlbYKnVxw2bCFMRljaA7EXHaXZ8wsHdodFvbkhKmqg==}

  convert-source-map@2.0.0:
    resolution: {integrity: sha512-Kvp459HrV2FEJ1CAsi1Ku+MY3kasH19TFykTz2xWmMeq6bk2NU3XXvfJ+Q61m0xktWwt+1HSYf3JZsTms3aRJg==}

  cookie@1.0.2:
    resolution: {integrity: sha512-9Kr/j4O16ISv8zBBhJoi4bXOYNTkFLOqSL3UDB0njXxCXNezjeyVrJyGOWtgfs/q2km1gwBcfH8q1yEGoMYunA==}
    engines: {node: '>=18'}

  cross-env@7.0.3:
    resolution: {integrity: sha512-+/HKd6EgcQCJGh2PSjZuUitQBQynKor4wrFbRg4DtAgS1aWO+gU52xpH7M9ScGgXSYmAVS9bIJ8EzuaGw0oNAw==}
    engines: {node: '>=10.14', npm: '>=6', yarn: '>=1'}
    hasBin: true

  cross-spawn@7.0.6:
    resolution: {integrity: sha512-uV2QOWP2nWzsy2aMp8aRibhi9dlzF5Hgh5SHaB9OiTGEyDTiJJyx0uy51QXdyWbtAHNua4XJzUKca3OzKUd3vA==}
    engines: {node: '>= 8'}

  css-line-break@2.1.0:
    resolution: {integrity: sha512-FHcKFCZcAha3LwfVBhCQbW2nCNbkZXn7KVUJcsT5/P8YmfsVja0FMPJr0B903j/E69HUphKiV9iQArX8SDYA4w==}

  cssstyle@4.6.0:
    resolution: {integrity: sha512-2z+rWdzbbSZv6/rhtvzvqeZQHrBaqgogqt85sqFNbabZOuFbCVFb8kPeEtZjiKkbrm395irpNKiYeFeLiQnFPg==}
    engines: {node: '>=18'}

  csstype@3.1.3:
    resolution: {integrity: sha512-M1uQkMl8rQK/szD0LNhtqxIPLpimGm8sOBwU7lLnCpSbTyY3yeU1Vc7l4KT5zT4s/yOxHH5O7tIuuLOCnLADRw==}

  d3-array@3.2.4:
    resolution: {integrity: sha512-tdQAmyA18i4J7wprpYq8ClcxZy3SC31QMeByyCFyRt7BVHdREQZ5lpzoe5mFEYZUWe+oq8HBvk9JjpibyEV4Jg==}
    engines: {node: '>=12'}

  d3-color@3.1.0:
    resolution: {integrity: sha512-zg/chbXyeBtMQ1LbD/WSoW2DpC3I0mpmPdW+ynRTj/x2DAWYrIY7qeZIHidozwV24m4iavr15lNwIwLxRmOxhA==}
    engines: {node: '>=12'}

  d3-ease@3.0.1:
    resolution: {integrity: sha512-wR/XK3D3XcLIZwpbvQwQ5fK+8Ykds1ip7A2Txe0yxncXSdq1L9skcG7blcedkOX+ZcgxGAmLX1FrRGbADwzi0w==}
    engines: {node: '>=12'}

  d3-format@3.1.0:
    resolution: {integrity: sha512-YyUI6AEuY/Wpt8KWLgZHsIU86atmikuoOmCfommt0LYHiQSPjvX2AcFc38PX0CBpr2RCyZhjex+NS/LPOv6YqA==}
    engines: {node: '>=12'}

  d3-interpolate@3.0.1:
    resolution: {integrity: sha512-3bYs1rOD33uo8aqJfKP3JWPAibgw8Zm2+L9vBKEHJ2Rg+viTR7o5Mmv5mZcieN+FRYaAOWX5SJATX6k1PWz72g==}
    engines: {node: '>=12'}

  d3-path@3.1.0:
    resolution: {integrity: sha512-p3KP5HCf/bvjBSSKuXid6Zqijx7wIfNW+J/maPs+iwR35at5JCbLUT0LzF1cnjbCHWhqzQTIN2Jpe8pRebIEFQ==}
    engines: {node: '>=12'}

  d3-scale@4.0.2:
    resolution: {integrity: sha512-GZW464g1SH7ag3Y7hXjf8RoUuAFIqklOAq3MRl4OaWabTFJY9PN/E1YklhXLh+OQ3fM9yS2nOkCoS+WLZ6kvxQ==}
    engines: {node: '>=12'}

  d3-shape@3.2.0:
    resolution: {integrity: sha512-SaLBuwGm3MOViRq2ABk3eLoxwZELpH6zhl3FbAoJ7Vm1gofKx6El1Ib5z23NUEhF9AsGl7y+dzLe5Cw2AArGTA==}
    engines: {node: '>=12'}

  d3-time-format@4.1.0:
    resolution: {integrity: sha512-dJxPBlzC7NugB2PDLwo9Q8JiTR3M3e4/XANkreKSUxF8vvXKqm1Yfq4Q5dl8budlunRVlUUaDUgFt7eA8D6NLg==}
    engines: {node: '>=12'}

  d3-time@3.1.0:
    resolution: {integrity: sha512-VqKjzBLejbSMT4IgbmVgDjpkYrNWUYJnbCGo874u7MMKIWsILRX+OpX/gTk8MqjpT1A/c6HY2dCA77ZN0lkQ2Q==}
    engines: {node: '>=12'}

  d3-timer@3.0.1:
    resolution: {integrity: sha512-ndfJ/JxxMd3nw31uyKoY2naivF+r29V+Lc0svZxe1JvvIRmi8hUsrMvdOwgS1o6uBHmiz91geQ0ylPP0aj1VUA==}
    engines: {node: '>=12'}

  damerau-levenshtein@1.0.8:
    resolution: {integrity: sha512-sdQSFB7+llfUcQHUQO3+B8ERRj0Oa4w9POWMI/puGtuf7gFywGmkaLCElnudfTiKZV+NvHqL0ifzdrI8Ro7ESA==}

  data-urls@5.0.0:
    resolution: {integrity: sha512-ZYP5VBHshaDAiVZxjbRVcFJpc+4xGgT0bK3vzy1HLN8jTO975HEbuYzZJcHoQEY5K1a0z8YayJkyVETa08eNTg==}
    engines: {node: '>=18'}

  data-view-buffer@1.0.2:
    resolution: {integrity: sha512-EmKO5V3OLXh1rtK2wgXRansaK1/mtVdTUEiEI0W8RkvgT05kfxaH29PliLnpLP73yYO6142Q72QNa8Wx/A5CqQ==}
    engines: {node: '>= 0.4'}

  data-view-byte-length@1.0.2:
    resolution: {integrity: sha512-tuhGbE6CfTM9+5ANGf+oQb72Ky/0+s3xKUpHvShfiz2RxMFgFPjsXuRLBVMtvMs15awe45SRb83D6wH4ew6wlQ==}
    engines: {node: '>= 0.4'}

  data-view-byte-offset@1.0.1:
    resolution: {integrity: sha512-BS8PfmtDGnrgYdOonGZQdLZslWIeCGFP9tpan0hi1Co2Zr2NKADsvGYA8XxuG/4UWgJ6Cjtv+YJnB6MM69QGlQ==}
    engines: {node: '>= 0.4'}

  dayjs@1.11.13:
    resolution: {integrity: sha512-oaMBel6gjolK862uaPQOVTA7q3TZhuSvuMQAAglQDOWYO9A91IrAOUJEyKVlqJlHE0vq5p5UXxzdPfMH/x6xNg==}

  debug@3.2.7:
    resolution: {integrity: sha512-CFjzYYAi4ThfiQvizrFQevTTXHtnCqWfe7x1AhgEscTz6ZbLbfoLRLPugTQyBth6f8ZERVUSyWHFD/7Wu4t1XQ==}
    peerDependencies:
      supports-color: '*'
    peerDependenciesMeta:
      supports-color:
        optional: true

  debug@4.4.0:
    resolution: {integrity: sha512-6WTZ/IxCY/T6BALoZHaE4ctp9xm+Z5kY/pzYaCHRFeyVhojxlrm+46y68HA6hr0TcwEssoxNiDEUJQjfPZ/RYA==}
    engines: {node: '>=6.0'}
    peerDependencies:
      supports-color: '*'
    peerDependenciesMeta:
      supports-color:
        optional: true

  debug@4.4.1:
    resolution: {integrity: sha512-KcKCqiftBJcZr++7ykoDIEwSa3XWowTfNPo92BYxjXiyYEVrUQh2aLyhxBCwww+heortUFxEJYcRzosstTEBYQ==}
    engines: {node: '>=6.0'}
    peerDependencies:
      supports-color: '*'
    peerDependenciesMeta:
      supports-color:
        optional: true

  decimal.js-light@2.5.1:
    resolution: {integrity: sha512-qIMFpTMZmny+MMIitAB6D7iVPEorVw6YQRWkvarTkT4tBeSLLiHzcwj6q0MmYSFCiVpiqPJTJEYIrpcPzVEIvg==}

  decimal.js@10.5.0:
    resolution: {integrity: sha512-8vDa8Qxvr/+d94hSh5P3IJwI5t8/c0KsMp+g8bNw9cY2icONa5aPfvKeieW1WlG0WQYwwhJ7mjui2xtiePQSXw==}

  dedent@1.6.0:
    resolution: {integrity: sha512-F1Z+5UCFpmQUzJa11agbyPVMbpgT/qA3/SKyJ1jyBgm7dUcUEa8v9JwDkerSQXfakBwFljIxhOJqGkjUwZ9FSA==}
    peerDependencies:
      babel-plugin-macros: ^3.1.0
    peerDependenciesMeta:
      babel-plugin-macros:
        optional: true

  deep-is@0.1.4:
    resolution: {integrity: sha512-oIPzksmTg4/MriiaYGO+okXDT7ztn/w3Eptv/+gSIdMdKsJo0u4CfYNFJPy+4SKMuCqGw2wxnA+URMg3t8a/bQ==}

  deepmerge@4.3.1:
    resolution: {integrity: sha512-3sUqbMEc77XqpdNO7FRyRog+eW3ph+GYCbj+rK+uYyRMuwsVy0rMiVtPn+QJlKFvWP/1PYpapqYn0Me2knFn+A==}
    engines: {node: '>=0.10.0'}

  define-data-property@1.1.4:
    resolution: {integrity: sha512-rBMvIzlpA8v6E+SJZoo++HAYqsLrkg7MSfIinMPFhmkorw7X+dOXVJQs+QT69zGkzMyfDnIMN2Wid1+NbL3T+A==}
    engines: {node: '>= 0.4'}

  define-properties@1.2.1:
    resolution: {integrity: sha512-8QmQKqEASLd5nx0U1B1okLElbUuuttJ/AnYmRXbbbGDWh6uS208EjD4Xqq/I9wK7u0v6O08XhTWnt5XtEbR6Dg==}
    engines: {node: '>= 0.4'}

  dequal@2.0.3:
    resolution: {integrity: sha512-0je+qPKHEMohvfRTCEo3CrPG6cAzAYgmzKyxRiYSSDkS6eGJdyVJm7WaYA5ECaAD9wLB2T4EEeymA5aFVcYXCA==}
    engines: {node: '>=6'}

  detect-gpu@5.0.70:
    resolution: {integrity: sha512-bqerEP1Ese6nt3rFkwPnGbsUF9a4q+gMmpTVVOEzoCyeCc+y7/RvJnQZJx1JwhgQI5Ntg0Kgat8Uu7XpBqnz1w==}

  detect-libc@2.0.4:
    resolution: {integrity: sha512-3UDv+G9CsCKO1WKMGw9fwq/SWJYbI0c5Y7LU1AXYoDdbhE2AHQ6N6Nb34sG8Fj7T5APy8qXDCKuuIHd1BR0tVA==}
    engines: {node: '>=8'}

  detect-newline@3.1.0:
    resolution: {integrity: sha512-TLz+x/vEXm/Y7P7wn1EJFNLxYpUD4TgMosxY6fAVJUnJMbupHBOncxyWUG9OpTaH9EBD7uFI5LfEgmMOc54DsA==}
    engines: {node: '>=8'}

  detect-node-es@1.1.0:
    resolution: {integrity: sha512-ypdmJU/TbBby2Dxibuv7ZLW3Bs1QEmM7nHjEANfohJLvE0XVujisn1qPJcZxg+qDucsr+bP6fLD1rPS3AhJ7EQ==}

  doctrine@2.1.0:
    resolution: {integrity: sha512-35mSku4ZXK0vfCuHEDAwt55dg2jNajHZ1odvF+8SSr82EsZY4QmXfuWso8oEd8zRhVObSN18aM0CjSdoBX7zIw==}
    engines: {node: '>=0.10.0'}

  dot-case@3.0.4:
    resolution: {integrity: sha512-Kv5nKlh6yRrdrGvxeJ2e5y2eRUpkUosIW4A2AS38zwSz27zu7ufDwQPi5Jhs3XAlGNetl3bmnGhQsMtkKJnj3w==}

  draco3d@1.5.7:
    resolution: {integrity: sha512-m6WCKt/erDXcw+70IJXnG7M3awwQPAsZvJGX5zY7beBqpELw6RDGkYVU0W43AFxye4pDZ5i2Lbyc/NNGqwjUVQ==}

  dunder-proto@1.0.1:
    resolution: {integrity: sha512-KIN/nDJBQRcXw0MLVhZE9iQHmG68qAVIBg9CqmUYjmQIhgij9U5MFvrqkUL5FbtyyzZuOeOt0zdeRe4UY7ct+A==}
    engines: {node: '>= 0.4'}

  eastasianwidth@0.2.0:
    resolution: {integrity: sha512-I88TYZWc9XiYHRQ4/3c5rjjfgkjhLyW2luGIheGERbNQ6OY7yTybanSpDXZa8y7VUP9YmDcYa+eyq4ca7iLqWA==}

  effect@3.16.8:
    resolution: {integrity: sha512-E4U0MZFBun99myxOogy9ZZ1c3IYR47L/A5GqCP9Lp+6ORag0YLmGHOrYxQ3agN1FOMTrElgtJmciicwnHdE+Ug==}

  ejs@3.1.10:
    resolution: {integrity: sha512-UeJmFfOrAQS8OJWPZ4qtgHyWExa088/MtK5UEyoJGFH67cDEXkZSviOiKRCZ4Xij0zxI3JECgYs3oKx+AizQBA==}
    engines: {node: '>=0.10.0'}
    hasBin: true

  electron-to-chromium@1.5.177:
    resolution: {integrity: sha512-7EH2G59nLsEMj97fpDuvVcYi6lwTcM1xuWw3PssD8xzboAW7zj7iB3COEEEATUfjLHrs5uKBLQT03V/8URx06g==}

  emittery@0.13.1:
    resolution: {integrity: sha512-DeWwawk6r5yR9jFgnDKYt4sLS0LmHJJi3ZOnb5/JdbYwj3nW+FxQnHIjhBKz8YLC7oRNPVM9NQ47I3CVx34eqQ==}
    engines: {node: '>=12'}

  emoji-regex@10.4.0:
    resolution: {integrity: sha512-EC+0oUMY1Rqm4O6LLrgjtYDvcVYTy7chDnM4Q7030tP4Kwj3u/pR6gP9ygnp2CJMK5Gq+9Q2oqmrFJAz01DXjw==}

  emoji-regex@8.0.0:
    resolution: {integrity: sha512-MSjYzcWNOA0ewAHpz0MxpYFvwg6yjy1NG3xteoqz644VCo/RPgnr1/GGt+ic3iJTzQ8Eu3TdM14SawnVUmGE6A==}

  emoji-regex@9.2.2:
    resolution: {integrity: sha512-L18DaJsXSUk2+42pv8mLs5jJT2hqFkFE4j21wOmgbUqsZ2hL72NsUU785g9RXgo3s0ZNgVl42TiHp3ZtOv/Vyg==}

  enhanced-resolve@5.18.1:
    resolution: {integrity: sha512-ZSW3ma5GkcQBIpwZTSRAI8N71Uuwgs93IezB7mf7R60tC8ZbJideoDNKjHn2O9KIlx6rkGTTEk1xUCK2E1Y2Yg==}
    engines: {node: '>=10.13.0'}

  entities@6.0.1:
    resolution: {integrity: sha512-aN97NXWF6AWBTahfVOIrB/NShkzi5H7F9r1s9mD3cDj4Ko5f2qhhVoYMibXF7GlLveb/D2ioWay8lxI97Ven3g==}
    engines: {node: '>=0.12'}

  environment@1.1.0:
    resolution: {integrity: sha512-xUtoPkMggbz0MPyPiIWr1Kp4aeWJjDZ6SMvURhimjdZgsRuDplF5/s9hcgGhyXMhs+6vpnuoiZ2kFiu3FMnS8Q==}
    engines: {node: '>=18'}

  error-ex@1.3.2:
    resolution: {integrity: sha512-7dFHNmqeFSEt2ZBsCriorKnn3Z2pj+fd9kmI6QoWw4//DL+icEBfc0U7qJCisqrTsKTjw4fNFy2pW9OqStD84g==}

  es-abstract@1.24.0:
    resolution: {integrity: sha512-WSzPgsdLtTcQwm4CROfS5ju2Wa1QQcVeT37jFjYzdFz1r9ahadC8B8/a4qxJxM+09F18iumCdRmlr96ZYkQvEg==}
    engines: {node: '>= 0.4'}

  es-define-property@1.0.1:
    resolution: {integrity: sha512-e3nRfgfUZ4rNGL232gUgX06QNyyez04KdjFrF+LTRoOXmrOgFKDg4BCdsjW8EnT69eqdYGmRpJwiPVYNrCaW3g==}
    engines: {node: '>= 0.4'}

  es-errors@1.3.0:
    resolution: {integrity: sha512-Zf5H2Kxt2xjTvbJvP2ZWLEICxA6j+hAmMzIlypy4xcBg1vKVnx89Wy0GbS+kf5cwCVFFzdCFh2XSCFNULS6csw==}
    engines: {node: '>= 0.4'}

  es-iterator-helpers@1.2.1:
    resolution: {integrity: sha512-uDn+FE1yrDzyC0pCo961B2IHbdM8y/ACZsKD4dG6WqrjV53BADjwa7D+1aom2rsNVfLyDgU/eigvlJGJ08OQ4w==}
    engines: {node: '>= 0.4'}

  es-object-atoms@1.1.1:
    resolution: {integrity: sha512-FGgH2h8zKNim9ljj7dankFPcICIK9Cp5bm+c2gQSYePhpaG5+esrLODihIorn+Pe6FGJzWhXQotPv73jTaldXA==}
    engines: {node: '>= 0.4'}

  es-set-tostringtag@2.1.0:
    resolution: {integrity: sha512-j6vWzfrGVfyXxge+O0x5sh6cvxAog0a/4Rdd2K36zCMV5eJ+/+tOAngRO8cODMNWbVRdVlmGZQL2YS3yR8bIUA==}
    engines: {node: '>= 0.4'}

  es-shim-unscopables@1.1.0:
    resolution: {integrity: sha512-d9T8ucsEhh8Bi1woXCf+TIKDIROLG5WCkxg8geBCbvk22kzwC5G2OnXVMO6FUsvQlgUUXQ2itephWDLqDzbeCw==}
    engines: {node: '>= 0.4'}

  es-to-primitive@1.3.0:
    resolution: {integrity: sha512-w+5mJ3GuFL+NjVtJlvydShqE1eN3h3PbI7/5LAsYJP/2qtuMXjfL2LpHSRqo4b4eSF5K/DH1JXKUAHSB2UW50g==}
    engines: {node: '>= 0.4'}

  es-toolkit@1.39.5:
    resolution: {integrity: sha512-z9V0qU4lx1TBXDNFWfAASWk6RNU6c6+TJBKE+FLIg8u0XJ6Yw58Hi0yX8ftEouj6p1QARRlXLFfHbIli93BdQQ==}

  es6-promise@4.2.8:
    resolution: {integrity: sha512-HJDGx5daxeIvxdBxvG2cb9g4tEvwIk3i8+nhX0yGrYmZUzbkdg8QbDevheDB8gd0//uPj4c1EQua8Q+MViT0/w==}

  escalade@3.2.0:
    resolution: {integrity: sha512-WUj2qlxaQtO4g6Pq5c29GTcWGDyd8itL8zTlipgECz3JesAiiOKotd8JU6otB3PACgG6xkJUyVhboMS+bje/jA==}
    engines: {node: '>=6'}

  escape-string-regexp@2.0.0:
    resolution: {integrity: sha512-UpzcLCXolUWcNu5HtVMHYdXJjArjsF9C0aNnquZYY4uW/Vu0miy5YoWvbV345HauVvcAUnpRuhMMcqTcGOY2+w==}
    engines: {node: '>=8'}

  escape-string-regexp@4.0.0:
    resolution: {integrity: sha512-TtpcNJ3XAzx3Gq8sWRzJaVajRs0uVxA2YAkdb1jm2YkPz4G6egUFAyA3n5vtEIZefPk5Wa4UXbKuS5fKkJWdgA==}
    engines: {node: '>=10'}

  eslint-config-next@15.3.4:
    resolution: {integrity: sha512-WqeumCq57QcTP2lYlV6BRUySfGiBYEXlQ1L0mQ+u4N4X4ZhUVSSQ52WtjqHv60pJ6dD7jn+YZc0d1/ZSsxccvg==}
    peerDependencies:
      eslint: ^7.23.0 || ^8.0.0 || ^9.0.0
      typescript: '>=3.3.1'
    peerDependenciesMeta:
      typescript:
        optional: true

  eslint-import-resolver-node@0.3.9:
    resolution: {integrity: sha512-WFj2isz22JahUv+B788TlO3N6zL3nNJGU8CcZbPZvVEkBPaJdCV4vy5wyghty5ROFbCRnm132v8BScu5/1BQ8g==}

  eslint-import-resolver-typescript@3.10.1:
    resolution: {integrity: sha512-A1rHYb06zjMGAxdLSkN2fXPBwuSaQ0iO5M/hdyS0Ajj1VBaRp0sPD3dn1FhME3c/JluGFbwSxyCfqdSbtQLAHQ==}
    engines: {node: ^14.18.0 || >=16.0.0}
    peerDependencies:
      eslint: '*'
      eslint-plugin-import: '*'
      eslint-plugin-import-x: '*'
    peerDependenciesMeta:
      eslint-plugin-import:
        optional: true
      eslint-plugin-import-x:
        optional: true

  eslint-module-utils@2.12.1:
    resolution: {integrity: sha512-L8jSWTze7K2mTg0vos/RuLRS5soomksDPoJLXIslC7c8Wmut3bx7CPpJijDcBZtxQ5lrbUdM+s0OlNbz0DCDNw==}
    engines: {node: '>=4'}
    peerDependencies:
      '@typescript-eslint/parser': '*'
      eslint: '*'
      eslint-import-resolver-node: '*'
      eslint-import-resolver-typescript: '*'
      eslint-import-resolver-webpack: '*'
    peerDependenciesMeta:
      '@typescript-eslint/parser':
        optional: true
      eslint:
        optional: true
      eslint-import-resolver-node:
        optional: true
      eslint-import-resolver-typescript:
        optional: true
      eslint-import-resolver-webpack:
        optional: true

  eslint-plugin-import@2.32.0:
    resolution: {integrity: sha512-whOE1HFo/qJDyX4SnXzP4N6zOWn79WhnCUY/iDR0mPfQZO8wcYE4JClzI2oZrhBnnMUCBCHZhO6VQyoBU95mZA==}
    engines: {node: '>=4'}
    peerDependencies:
      '@typescript-eslint/parser': '*'
      eslint: ^2 || ^3 || ^4 || ^5 || ^6 || ^7.2.0 || ^8 || ^9
    peerDependenciesMeta:
      '@typescript-eslint/parser':
        optional: true

  eslint-plugin-jsx-a11y@6.10.2:
    resolution: {integrity: sha512-scB3nz4WmG75pV8+3eRUQOHZlNSUhFNq37xnpgRkCCELU3XMvXAxLk1eqWWyE22Ki4Q01Fnsw9BA3cJHDPgn2Q==}
    engines: {node: '>=4.0'}
    peerDependencies:
      eslint: ^3 || ^4 || ^5 || ^6 || ^7 || ^8 || ^9

  eslint-plugin-react-hooks@5.2.0:
    resolution: {integrity: sha512-+f15FfK64YQwZdJNELETdn5ibXEUQmW1DZL6KXhNnc2heoy/sg9VJJeT7n8TlMWouzWqSWavFkIhHyIbIAEapg==}
    engines: {node: '>=10'}
    peerDependencies:
      eslint: ^3.0.0 || ^4.0.0 || ^5.0.0 || ^6.0.0 || ^7.0.0 || ^8.0.0-0 || ^9.0.0

  eslint-plugin-react@7.37.5:
    resolution: {integrity: sha512-Qteup0SqU15kdocexFNAJMvCJEfa2xUKNV4CC1xsVMrIIqEy3SQ/rqyxCWNzfrd3/ldy6HMlD2e0JDVpDg2qIA==}
    engines: {node: '>=4'}
    peerDependencies:
      eslint: ^3 || ^4 || ^5 || ^6 || ^7 || ^8 || ^9.7

  eslint-scope@8.4.0:
    resolution: {integrity: sha512-sNXOfKCn74rt8RICKMvJS7XKV/Xk9kA7DyJr8mJik3S7Cwgy3qlkkmyS2uQB3jiJg6VNdZd/pDBJu0nvG2NlTg==}
    engines: {node: ^18.18.0 || ^20.9.0 || >=21.1.0}

  eslint-visitor-keys@3.4.3:
    resolution: {integrity: sha512-wpc+LXeiyiisxPlEkUzU6svyS1frIO3Mgxj1fdy7Pm8Ygzguax2N3Fa/D/ag1WqbOprdI+uY6wMUl8/a2G+iag==}
    engines: {node: ^12.22.0 || ^14.17.0 || >=16.0.0}

  eslint-visitor-keys@4.2.0:
    resolution: {integrity: sha512-UyLnSehNt62FFhSwjZlHmeokpRK59rcz29j+F1/aDgbkbRTk7wIc9XzdoasMUbRNKDM0qQt/+BJ4BrpFeABemw==}
    engines: {node: ^18.18.0 || ^20.9.0 || >=21.1.0}

  eslint-visitor-keys@4.2.1:
    resolution: {integrity: sha512-Uhdk5sfqcee/9H/rCOJikYz67o0a2Tw2hGRPOG2Y1R2dg7brRe1uG0yaNQDHu+TO/uQPF/5eCapvYSmHUjt7JQ==}
    engines: {node: ^18.18.0 || ^20.9.0 || >=21.1.0}

  eslint@9.29.0:
    resolution: {integrity: sha512-GsGizj2Y1rCWDu6XoEekL3RLilp0voSePurjZIkxL3wlm5o5EC9VpgaP7lrCvjnkuLvzFBQWB3vWB3K5KQTveQ==}
    engines: {node: ^18.18.0 || ^20.9.0 || >=21.1.0}
    hasBin: true
    peerDependencies:
      jiti: '*'
    peerDependenciesMeta:
      jiti:
        optional: true

  espree@10.3.0:
    resolution: {integrity: sha512-0QYC8b24HWY8zjRnDTL6RiHfDbAWn63qb4LMj1Z4b076A4une81+z03Kg7l7mn/48PUTqoLptSXez8oknU8Clg==}
    engines: {node: ^18.18.0 || ^20.9.0 || >=21.1.0}

  espree@10.4.0:
    resolution: {integrity: sha512-j6PAQ2uUr79PZhBjP5C5fhl8e39FmRnOjsD5lGnWrFU8i2G776tBK7+nP8KuQUTTyAZUwfQqXAgrVH5MbH9CYQ==}
    engines: {node: ^18.18.0 || ^20.9.0 || >=21.1.0}

  esprima@4.0.1:
    resolution: {integrity: sha512-eGuFFw7Upda+g4p+QHvnW0RyTX/SVeJBDM/gCtMARO0cLuT2HcEKnTPvhjV6aGeqrCB/sbNop0Kszm0jsaWU4A==}
    engines: {node: '>=4'}
    hasBin: true

  esquery@1.6.0:
    resolution: {integrity: sha512-ca9pw9fomFcKPvFLXhBKUK90ZvGibiGOvRJNbjljY7s7uq/5YO4BOzcYtJqExdx99rF6aAcnRxHmcUHcz6sQsg==}
    engines: {node: '>=0.10'}

  esrecurse@4.3.0:
    resolution: {integrity: sha512-KmfKL3b6G+RXvP8N1vr3Tq1kL/oCFgn2NYXEtqP8/L3pKapUA4G8cFVaoF3SU323CD4XypR/ffioHmkti6/Tag==}
    engines: {node: '>=4.0'}

  estraverse@5.3.0:
    resolution: {integrity: sha512-MMdARuVEQziNTeJD8DgMqmhwR11BRQ/cBP+pLtYdSTnf3MIO8fFeiINEbX36ZdNlfU/7A9f3gUw49B3oQsvwBA==}
    engines: {node: '>=4.0'}

  esutils@2.0.3:
    resolution: {integrity: sha512-kVscqXk4OCp68SZ0dkgEKVi6/8ij300KBWTJq32P/dYeWTSwK41WyTxalN1eRmA5Z9UU/LX9D7FWSmV9SAYx6g==}
    engines: {node: '>=0.10.0'}

  eventemitter3@5.0.1:
    resolution: {integrity: sha512-GWkBvjiSZK87ELrYOSESUYeVIc9mvLLf/nXalMOS5dYrgZq9o5OVkbZAVM06CVxYsCwH9BDZFPlQTlPA1j4ahA==}

  execa@5.1.1:
    resolution: {integrity: sha512-8uSpZZocAZRBAPIEINJj3Lo9HyGitllczc27Eh5YYojjMFMn8yHMDMaUHE2Jqfq05D/wucwI4JGURyXt1vchyg==}
    engines: {node: '>=10'}

  exit-x@0.2.2:
    resolution: {integrity: sha512-+I6B/IkJc1o/2tiURyz/ivu/O0nKNEArIUB5O7zBrlDVJr22SCLH3xTeEry428LvFhRzIA1g8izguxJ/gbNcVQ==}
    engines: {node: '>= 0.8.0'}

  expect@30.0.3:
    resolution: {integrity: sha512-HXg6NvK35/cSYZCUKAtmlgCFyqKM4frEPbzrav5hRqb0GMz0E0lS5hfzYjSaiaE5ysnp/qI2aeZkeyeIAOeXzQ==}
    engines: {node: ^18.14.0 || ^20.0.0 || ^22.0.0 || >=24.0.0}

  fast-check@3.23.2:
    resolution: {integrity: sha512-h5+1OzzfCC3Ef7VbtKdcv7zsstUQwUDlYpUTvjeUsJAssPgLn7QzbboPtL5ro04Mq0rPOsMzl7q5hIbRs2wD1A==}
    engines: {node: '>=8.0.0'}

  fast-deep-equal@3.1.3:
    resolution: {integrity: sha512-f3qQ9oQy9j2AhBe/H9VC91wLmKBCCU/gDOnKNAYG5hswO7BLKj09Hc5HYNz9cGI++xlpDCIgDaitVs03ATR84Q==}

  fast-equals@4.0.3:
    resolution: {integrity: sha512-G3BSX9cfKttjr+2o1O22tYMLq0DPluZnYtq1rXumE1SpL/F/SLIfHx08WYQoWSIpeMYf8sRbJ8++71+v6Pnxfg==}

  fast-glob@3.3.1:
    resolution: {integrity: sha512-kNFPyjhh5cKjrUltxs+wFx+ZkbRaxxmZ+X0ZU31SOsxCEtP9VPgtq2teZw1DebupL5GmDaNQ6yKMMVcM41iqDg==}
    engines: {node: '>=8.6.0'}

  fast-glob@3.3.3:
    resolution: {integrity: sha512-7MptL8U0cqcFdzIzwOTHoilX9x5BrNqye7Z/LuC7kCMRio1EMSyqRK3BEAUD7sXRq4iT4AzTVuZdhgQ2TCvYLg==}
    engines: {node: '>=8.6.0'}

  fast-json-stable-stringify@2.1.0:
    resolution: {integrity: sha512-lhd/wF+Lk98HZoTCtlVraHtfh5XYijIjalXck7saUtuanSDyLMxnHhSXEDJqHxD7msR8D0uCmqlkwjCV8xvwHw==}

  fast-levenshtein@2.0.6:
    resolution: {integrity: sha512-DCXu6Ifhqcks7TZKY3Hxp3y6qphY5SJZmrWMDrKcERSOXWQdMhU9Ig/PYrzyw/ul9jOIyh0N4M0tbC5hodg8dw==}

  fast-sha256@1.3.0:
    resolution: {integrity: sha512-n11RGP/lrWEFI/bWdygLxhI+pVeo1ZYIVwvvPkW7azl/rOy+F3HYRZ2K5zeE9mmkhQppyv9sQFx0JM9UabnpPQ==}

  fastq@1.19.1:
    resolution: {integrity: sha512-GwLTyxkCXjXbxqIhTsMI2Nui8huMPtnxg7krajPJAjnEG/iiOS7i+zCtWGZR9G0NBKbXKh6X9m9UIsYX/N6vvQ==}

  fb-watchman@2.0.2:
    resolution: {integrity: sha512-p5161BqbuCaSnB8jIbzQHOlpgsPmK5rJVDfDKO91Axs5NC1uu3HRQm6wt9cd9/+GtQQIO53JdGXXoyDpTAsgYA==}

  fdir@6.4.6:
    resolution: {integrity: sha512-hiFoqpyZcfNm1yc4u8oWCf9A2c4D3QjCrks3zmoVKVxpQRzmPNar1hUJcBG2RQHvEVGDN+Jm81ZheVLAQMK6+w==}
    peerDependencies:
      picomatch: ^3 || ^4
    peerDependenciesMeta:
      picomatch:
        optional: true

  fflate@0.6.10:
    resolution: {integrity: sha512-IQrh3lEPM93wVCEczc9SaAOvkmcoQn/G8Bo1e8ZPlY3X3bnAxWaBdvTdvM1hP62iZp0BXWDy4vTAy4fF0+Dlpg==}

  fflate@0.8.2:
    resolution: {integrity: sha512-cPJU47OaAoCbg0pBvzsgpTPhmhqI5eJjh/JIu8tPj5q+T7iLvW/JAYUqmE7KOB4R1ZyEhzBaIQpQpardBF5z8A==}

  file-entry-cache@8.0.0:
    resolution: {integrity: sha512-XXTUwCvisa5oacNGRP9SfNtYBNAMi+RPwBFmblZEF7N7swHYQS6/Zfk7SRwx4D5j3CH211YNRco1DEMNVfZCnQ==}
    engines: {node: '>=16.0.0'}

  file-selector@0.6.0:
    resolution: {integrity: sha512-QlZ5yJC0VxHxQQsQhXvBaC7VRJ2uaxTf+Tfpu4Z/OcVQJVpZO+DGU0rkoVW5ce2SccxugvpBJoMvUs59iILYdw==}
    engines: {node: '>= 12'}

  file-selector@2.1.2:
    resolution: {integrity: sha512-QgXo+mXTe8ljeqUFaX3QVHc5osSItJ/Km+xpocx0aSqWGMSCf6qYs/VnzZgS864Pjn5iceMRFigeAV7AfTlaig==}
    engines: {node: '>= 12'}

  filelist@1.0.4:
    resolution: {integrity: sha512-w1cEuf3S+DrLCQL7ET6kz+gmlJdbq9J7yXCSjK/OZCPA+qEN1WyF4ZAf0YYJa4/shHJra2t/d/r8SV4Ji+x+8Q==}

  fill-range@7.1.1:
    resolution: {integrity: sha512-YsGpe3WHLK8ZYi4tWDg2Jy3ebRz2rXowDxnld4bkQB00cc/1Zw9AWnC0i9ztDJitivtQvaI9KaLyKrc+hBW0yg==}
    engines: {node: '>=8'}

  find-my-way-ts@0.1.5:
    resolution: {integrity: sha512-4GOTMrpGQVzsCH2ruUn2vmwzV/02zF4q+ybhCIrw/Rkt3L8KWcycdC6aJMctJzwN4fXD4SD5F/4B9Sksh5rE0A==}

  find-up@4.1.0:
    resolution: {integrity: sha512-PpOwAdQ/YlXQ2vj8a3h8IipDuYRi3wceVQQGYWxNINccq40Anw7BlsEXCMbt1Zt+OLA6Fq9suIpIWD0OsnISlw==}
    engines: {node: '>=8'}

  find-up@5.0.0:
    resolution: {integrity: sha512-78/PXT1wlLLDgTzDs7sjq9hzz0vXD+zn+7wypEe4fXQxCmdmqfGsEPQxmiCSQI3ajFV91bVSsvNtrJRiW6nGng==}
    engines: {node: '>=10'}

  flat-cache@4.0.1:
    resolution: {integrity: sha512-f7ccFPK3SXFHpx15UIGyRJ/FJQctuKZ0zVuN3frBo4HnK3cay9VEW0R6yPYFHC0AgqhukPzKjq22t5DmAyqGyw==}
    engines: {node: '>=16'}

  flatted@3.3.3:
    resolution: {integrity: sha512-GX+ysw4PBCz0PzosHDepZGANEuFCMLrnRTiEy9McGjmkCQYwRq4A/X786G/fjM/+OjsWSU1ZrY5qyARZmO/uwg==}

  for-each@0.3.5:
    resolution: {integrity: sha512-dKx12eRCVIzqCxFGplyFKJMPvLEWgmNtUrpTiJIR5u97zEhRG8ySrtboPHZXx7daLxQVrl643cTzbab2tkQjxg==}
    engines: {node: '>= 0.4'}

  foreground-child@3.3.1:
    resolution: {integrity: sha512-gIXjKqtFuWEgzFRJA9WCQeSJLZDjgJUOMCMzxtvFq/37KojM1BFGufqsCy0r4qSQmYLsZYMeyRqzIWOMup03sw==}
    engines: {node: '>=14'}

  framer-motion@12.19.2:
    resolution: {integrity: sha512-0cWMLkYr+i0emeXC4hkLF+5aYpzo32nRdQ0D/5DI460B3O7biQ3l2BpDzIGsAHYuZ0fpBP0DC8XBkVf6RPAlZw==}
    peerDependencies:
      '@emotion/is-prop-valid': '*'
      react: ^18.0.0 || ^19.0.0
      react-dom: ^18.0.0 || ^19.0.0
    peerDependenciesMeta:
      '@emotion/is-prop-valid':
        optional: true
      react:
        optional: true
      react-dom:
        optional: true

  fs.realpath@1.0.0:
    resolution: {integrity: sha512-OO0pH2lK6a0hZnAdau5ItzHPI6pUlvI7jMVnxUQRtw4owF2wk8lOSabtGDCTP4Ggrg2MbGnWO9X8K1t4+fGMDw==}

  fsevents@2.3.3:
    resolution: {integrity: sha512-5xoDfX+fL7faATnagmWPpbFtwh/R77WmMMqqHGS65C3vvB0YHrgF+B1YmZ3441tMj5n63k0212XNoJwzlhffQw==}
    engines: {node: ^8.16.0 || ^10.6.0 || >=11.0.0}
    os: [darwin]

  function-bind@1.1.2:
    resolution: {integrity: sha512-7XHNxH7qX9xG5mIwxkhumTox/MIRNcOgDrxWsMt2pAr23WHp6MrRlN7FBSFpCpr+oVO0F744iUgR82nJMfG2SA==}

  function.prototype.name@1.1.8:
    resolution: {integrity: sha512-e5iwyodOHhbMr/yNrc7fDYG4qlbIvI5gajyzPnb5TCwyhjApznQh1BMFou9b30SevY43gCJKXycoCBjMbsuW0Q==}
    engines: {node: '>= 0.4'}

  functions-have-names@1.2.3:
    resolution: {integrity: sha512-xckBUXyTIqT97tq2x2AMb+g163b5JFysYk0x4qxNFwbfQkmNZoiRHb6sPzI9/QV33WeuvVYBUIiD4NzNIyqaRQ==}

  fuse.js@7.1.0:
    resolution: {integrity: sha512-trLf4SzuuUxfusZADLINj+dE8clK1frKdmqiJNb1Es75fmI5oY6X2mxLVUciLLjxqw/xr72Dhy+lER6dGd02FQ==}
    engines: {node: '>=10'}

  gensync@1.0.0-beta.2:
    resolution: {integrity: sha512-3hN7NaskYvMDLQY55gnW3NQ+mesEAepTqlg+VEbj7zzqEMBVNhzcGYYeqFo/TlYz6eQiFcp1HcsCZO+nGgS8zg==}
    engines: {node: '>=6.9.0'}

  get-caller-file@2.0.5:
    resolution: {integrity: sha512-DyFP3BM/3YHTQOCUL/w0OZHR0lpKeGrxotcHWcqNEdnltqFwXVfhEBQ94eIo34AfQpo0rGki4cyIiftY06h2Fg==}
    engines: {node: 6.* || 8.* || >= 10.*}

  get-east-asian-width@1.3.0:
    resolution: {integrity: sha512-vpeMIQKxczTD/0s2CdEWHcb0eeJe6TFjxb+J5xgX7hScxqrGuyjmv4c1D4A/gelKfyox0gJJwIHF+fLjeaM8kQ==}
    engines: {node: '>=18'}

  get-intrinsic@1.3.0:
    resolution: {integrity: sha512-9fSjSaos/fRIVIp+xSJlE6lfwhES7LNtKaCBIamHsjr2na1BiABJPo0mOjjz8GJDURarmCPGqaiVg5mfjb98CQ==}
    engines: {node: '>= 0.4'}

  get-nonce@1.0.1:
    resolution: {integrity: sha512-FJhYRoDaiatfEkUK8HKlicmu/3SGFD51q3itKDGoSTysQJBnfOcxU5GxnhE1E6soB76MbT0MBtnKJuXyAx+96Q==}
    engines: {node: '>=6'}

  get-package-type@0.1.0:
    resolution: {integrity: sha512-pjzuKtY64GYfWizNAJ0fr9VqttZkNiK2iS430LtIHzjBEr6bX8Am2zm4sW4Ro5wjWW5cAlRL1qAMTcXbjNAO2Q==}
    engines: {node: '>=8.0.0'}

  get-proto@1.0.1:
    resolution: {integrity: sha512-sTSfBjoXBp89JvIKIefqw7U2CCebsc74kiY6awiGogKtoSGbgjYE/G/+l9sF3MWFPNc9IcoOC4ODfKHfxFmp0g==}
    engines: {node: '>= 0.4'}

  get-stream@6.0.1:
    resolution: {integrity: sha512-ts6Wi+2j3jQjqi70w5AlN8DFnkSwC+MqmxEzdEALB2qXZYV3X/b1CTfgPLGJNMeAWxdPfU8FO1ms3NUfaHCPYg==}
    engines: {node: '>=10'}

  get-symbol-description@1.1.0:
    resolution: {integrity: sha512-w9UMqWwJxHNOvoNzSJ2oPF5wvYcvP7jUvYzhp67yEhTi17ZDBBC1z9pTdGuzjD+EFIqLSYRweZjqfiPzQ06Ebg==}
    engines: {node: '>= 0.4'}

  get-tsconfig@4.10.1:
    resolution: {integrity: sha512-auHyJ4AgMz7vgS8Hp3N6HXSmlMdUyhSUrfBF16w153rxtLIEOE+HGqaBppczZvnHLqQJfiHotCYpNhl0lUROFQ==}

  glob-parent@5.1.2:
    resolution: {integrity: sha512-AOIgSQCepiJYwP3ARnGx+5VnTu2HBYdzbGP45eLw1vr3zB3vZLeyed1sC9hnbcOc9/SrMyM5RPQrkGz4aS9Zow==}
    engines: {node: '>= 6'}

  glob-parent@6.0.2:
    resolution: {integrity: sha512-XxwI8EOhVQgWp6iDL+3b0r86f4d6AX6zSU55HfB4ydCEuXLXc5FcYeOu+nnGftS4TEju/11rt4KJPTMgbfmv4A==}
    engines: {node: '>=10.13.0'}

  glob-to-regexp@0.4.1:
    resolution: {integrity: sha512-lkX1HJXwyMcprw/5YUZc2s7DrpAiHB21/V+E1rHUrVNokkvB6bqMzT0VfV6/86ZNabt1k14YOIaT7nDvOX3Iiw==}

  glob@10.4.5:
    resolution: {integrity: sha512-7Bv8RF0k6xjo7d4A/PxYLbUCfb6c+Vpd2/mB2yRDlew7Jb5hEXiCD9ibfO7wpk8i4sevK6DFny9h7EYbM3/sHg==}
    hasBin: true

  glob@7.2.3:
    resolution: {integrity: sha512-nFR0zLpU2YCaRxwoCJvL6UvCH2JFyFVIvwTLsIf21AuHlMskA1hhTdk+LlYJtOlYt9v6dvszD2BGRqBL+iQK9Q==}
    deprecated: Glob versions prior to v9 are no longer supported

  globals@11.12.0:
    resolution: {integrity: sha512-WOBp/EEGUiIsJSp7wcv/y6MO+lV9UoncWqxuFfm8eBwzWNgyfBd6Gz+IeKQ9jCmyhoH99g15M3T+QaVHFjizVA==}
    engines: {node: '>=4'}

  globals@14.0.0:
    resolution: {integrity: sha512-oahGvuMGQlPw/ivIYBjVSrWAfWLBeku5tpPE2fOPLi+WHffIWbuh2tCjhyQhTBPMf5E9jDEH4FOmTYgYwbKwtQ==}
    engines: {node: '>=18'}

  globalthis@1.0.4:
    resolution: {integrity: sha512-DpLKbNU4WylpxJykQujfCcwYWiV/Jhm50Goo0wrVILAv5jOr9d+H+UR3PhSCD2rCCEIg0uc+G+muBTwD54JhDQ==}
    engines: {node: '>= 0.4'}

  glsl-noise@0.0.0:
    resolution: {integrity: sha512-b/ZCF6amfAUb7dJM/MxRs7AetQEahYzJ8PtgfrmEdtw6uyGOr+ZSGtgjFm6mfsBkxJ4d2W7kg+Nlqzqvn3Bc0w==}

  gopd@1.2.0:
    resolution: {integrity: sha512-ZUKRh6/kUFoAiTAtTYPZJ3hw9wNxx+BIBOijnlG9PnrJsCcSjs1wyyD6vJpaYtgnzDrKYRSqf3OO6Rfa93xsRg==}
    engines: {node: '>= 0.4'}

  graceful-fs@4.2.11:
    resolution: {integrity: sha512-RbJ5/jmFcNNCcDV5o9eTnBLJ/HszWV0P73bc+Ff4nS/rJj+YaS6IGyiOL0VoBYX+l1Wrl3k63h/KrH+nhJ0XvQ==}

  graphemer@1.4.0:
    resolution: {integrity: sha512-EtKwoO6kxCL9WO5xipiHTZlSzBm7WLT627TqC/uVRd0HKmq8NXyebnNYxDoBi7wt8eTWrUrKXCOVaFq9x1kgag==}

  has-bigints@1.1.0:
    resolution: {integrity: sha512-R3pbpkcIqv2Pm3dUwgjclDRVmWpTJW2DcMzcIhEXEx1oh/CEMObMm3KLmRJOdvhM7o4uQBnwr8pzRK2sJWIqfg==}
    engines: {node: '>= 0.4'}

  has-flag@4.0.0:
    resolution: {integrity: sha512-EykJT/Q1KjTWctppgIAgfSO0tKVuZUjhgMr17kqTumMl6Afv3EISleU7qZUzoXDFTAHTDC4NOoG/ZxU3EvlMPQ==}
    engines: {node: '>=8'}

  has-property-descriptors@1.0.2:
    resolution: {integrity: sha512-55JNKuIW+vq4Ke1BjOTjM2YctQIvCT7GFzHwmfZPGo5wnrgkid0YQtnAleFSqumZm4az3n2BS+erby5ipJdgrg==}

  has-proto@1.2.0:
    resolution: {integrity: sha512-KIL7eQPfHQRC8+XluaIw7BHUwwqL19bQn4hzNgdr+1wXoU0KKj6rufu47lhY7KbJR2C6T6+PfyN0Ea7wkSS+qQ==}
    engines: {node: '>= 0.4'}

  has-symbols@1.1.0:
    resolution: {integrity: sha512-1cDNdwJ2Jaohmb3sg4OmKaMBwuC48sYni5HUw2DvsC8LjGTLK9h+eb1X6RyuOHe4hT0ULCW68iomhjUoKUqlPQ==}
    engines: {node: '>= 0.4'}

  has-tostringtag@1.0.2:
    resolution: {integrity: sha512-NqADB8VjPFLM2V0VvHUewwwsw0ZWBaIdgo+ieHtK3hasLz4qeCRjYcqfB6AQrBggRKppKF8L52/VqdVsO47Dlw==}
    engines: {node: '>= 0.4'}

  hasown@2.0.2:
    resolution: {integrity: sha512-0hJU9SCPvmMzIBdZFqNPXWa6dqh7WdH0cII9y+CyS8rG3nL48Bclra9HmKhVVUHyPWNH5Y7xDwAB7bfgSjkUMQ==}
    engines: {node: '>= 0.4'}

  hls.js@1.6.5:
    resolution: {integrity: sha512-KMn5n7JBK+olC342740hDPHnGWfE8FiHtGMOdJPfUjRdARTWj9OB+8c13fnsf9sk1VtpuU2fKSgUjHvg4rNbzQ==}

  html-encoding-sniffer@4.0.0:
    resolution: {integrity: sha512-Y22oTqIU4uuPgEemfz7NDJz6OeKf12Lsu+QC+s3BVpda64lTiMYCyGwg5ki4vFxkMwQdeZDl2adZoqUgdFuTgQ==}
    engines: {node: '>=18'}

  html-escaper@2.0.2:
    resolution: {integrity: sha512-H2iMtd0I4Mt5eYiapRdIDjp+XzelXQ0tFE4JS7YFwFevXXMmOp9myNrUvCg0D6ws8iqkRPBfKHgbwig1SmlLfg==}

  html2canvas@1.4.1:
    resolution: {integrity: sha512-fPU6BHNpsyIhr8yyMpTLLxAbkaK8ArIBcmZIRiBLiDhjeqvXolaEmDGmELFuX9I4xDcaKKcJl+TKZLqruBbmWA==}
    engines: {node: '>=8.0.0'}

  http-proxy-agent@7.0.2:
    resolution: {integrity: sha512-T1gkAiYYDWYx3V5Bmyu7HcfcvL7mUrTWiM6yOfa3PIphViJ/gFPbvidQ+veqSOHci/PxBcDabeUNCzpOODJZig==}
    engines: {node: '>= 14'}

  https-proxy-agent@7.0.6:
    resolution: {integrity: sha512-vK9P5/iUfdl95AI+JVyUuIcVtd4ofvtrOr3HNtM2yxC9bnMbEdp3x01OhQNnjb8IJYi38VlTE3mBXwcfvywuSw==}
    engines: {node: '>= 14'}

  human-signals@2.1.0:
    resolution: {integrity: sha512-B4FFZ6q/T2jhhksgkbEW3HBvWIfDW85snkQgawt07S7J5QXTk6BkNV+0yAeZrM5QpMAdYlocGoljn0sJ/WQkFw==}
    engines: {node: '>=10.17.0'}

  iconv-lite@0.6.3:
    resolution: {integrity: sha512-4fCk79wshMdzMp2rH06qWrJE4iolqLhCUH+OiuIgU++RB0+94NlDL81atO7GX55uUKueo0txHNtvEyI6D7WdMw==}
    engines: {node: '>=0.10.0'}

  ieee754@1.2.1:
    resolution: {integrity: sha512-dcyqhDvX1C46lXZcVqCpK+FtMRQVdIMN6/Df5js2zouUsqG7I6sFxitIC+7KYK29KdXOLHdu9zL4sFnoVQnqaA==}

  ignore@5.3.2:
    resolution: {integrity: sha512-hsBTNUqQTDwkWtcdYI2i06Y/nUBEsNEDJKjWdigLvegy8kDuJAS8uRlpkkcQpyEXL0Z/pjDy5HBmMjRCJ2gq+g==}
    engines: {node: '>= 4'}

  ignore@7.0.5:
    resolution: {integrity: sha512-Hs59xBNfUIunMFgWAbGX5cq6893IbWg4KnrjbYwX3tx0ztorVgTDA6B2sxf8ejHJ4wz8BqGUMYlnzNBer5NvGg==}
    engines: {node: '>= 4'}

  immediate@3.0.6:
    resolution: {integrity: sha512-XXOFtyqDjNDAQxVfYxuF7g9Il/IbWmmlQg2MYKOH8ExIT1qg6xc4zyS3HaEEATgs1btfzxq15ciUiY7gjSXRGQ==}

  immer@10.1.1:
    resolution: {integrity: sha512-s2MPrmjovJcoMaHtx6K11Ra7oD05NT97w1IC5zpMkT6Atjr7H8LjaDd81iIxUYpMKSRRNMJE703M1Fhr/TctHw==}

  import-fresh@3.3.1:
    resolution: {integrity: sha512-TR3KfrTZTYLPB6jUjfx6MF9WcWrHL9su5TObK4ZkYgBdWKPOFoSoQIdEuTuR82pmtxH2spWG9h6etwfr1pLBqQ==}
    engines: {node: '>=6'}

  import-local@3.2.0:
    resolution: {integrity: sha512-2SPlun1JUPWoM6t3F0dw0FkCF/jWY8kttcY4f599GLTSjh2OCuuhdTkJQsEcZzBqbXZGKMK2OqW1oZsjtf/gQA==}
    engines: {node: '>=8'}
    hasBin: true

  imurmurhash@0.1.4:
    resolution: {integrity: sha512-JmXMZ6wuvDmLiHEml9ykzqO6lwFbof0GG4IkcGaENdCRDDmMVnny7s5HsIgHCbaq0w2MyPhDqkhTUgS2LU2PHA==}
    engines: {node: '>=0.8.19'}

  inflight@1.0.6:
    resolution: {integrity: sha512-k92I/b08q4wvFscXCLvqfsHCrjrF7yiXsQuIVvVE7N82W3+aqpzuUdBbfhWcy/FZR3/4IgflMgKLOsvPDrGCJA==}
    deprecated: This module is not supported, and leaks memory. Do not use it. Check out lru-cache if you want a good and tested way to coalesce async requests by a key value, which is much more comprehensive and powerful.

  inherits@2.0.4:
    resolution: {integrity: sha512-k/vGaX4/Yla3WzyMCvTQOXYeIHvqOKtnqBduzTHpzpQZzAskKMhZ2K+EnBiSM9zGSoIFeMpXKxa4dYeZIQqewQ==}

  internal-slot@1.1.0:
    resolution: {integrity: sha512-4gd7VpWNQNB4UKKCFFVcp1AVv+FMOgs9NKzjHKusc8jTMhd5eL1NqQqOpE0KzMds804/yHlglp3uxgluOqAPLw==}
    engines: {node: '>= 0.4'}

  internmap@2.0.3:
    resolution: {integrity: sha512-5Hh7Y1wQbvY5ooGgPbDaL5iYLAPzMTUrjMulskHLH6wnv/A+1q5rgEaiuqEjB+oxGXIVZs1FF+R/KPN3ZSQYYg==}
    engines: {node: '>=12'}

  is-array-buffer@3.0.5:
    resolution: {integrity: sha512-DDfANUiiG2wC1qawP66qlTugJeL5HyzMpfr8lLK+jMQirGzNod0B12cFB/9q838Ru27sBwfw78/rdoU7RERz6A==}
    engines: {node: '>= 0.4'}

  is-arrayish@0.2.1:
    resolution: {integrity: sha512-zz06S8t0ozoDXMG+ube26zeCTNXcKIPJZJi8hBrF4idCLms4CG9QtK7qBl1boi5ODzFpjswb5JPmHCbMpjaYzg==}

  is-arrayish@0.3.2:
    resolution: {integrity: sha512-eVRqCvVlZbuw3GrM63ovNSNAeA1K16kaR/LRY/92w0zxQ5/1YzwblUX652i4Xs9RwAGjW9d9y6X88t8OaAJfWQ==}

  is-async-function@2.1.1:
    resolution: {integrity: sha512-9dgM/cZBnNvjzaMYHVoxxfPj2QXt22Ev7SuuPrs+xav0ukGB0S6d4ydZdEiM48kLx5kDV+QBPrpVnFyefL8kkQ==}
    engines: {node: '>= 0.4'}

  is-bigint@1.1.0:
    resolution: {integrity: sha512-n4ZT37wG78iz03xPRKJrHTdZbe3IicyucEtdRsV5yglwc3GyUfbAfpSeD0FJ41NbUNSt5wbhqfp1fS+BgnvDFQ==}
    engines: {node: '>= 0.4'}

  is-boolean-object@1.2.2:
    resolution: {integrity: sha512-wa56o2/ElJMYqjCjGkXri7it5FbebW5usLw/nPmCMs5DeZ7eziSYZhSmPRn0txqeW4LnAmQQU7FgqLpsEFKM4A==}
    engines: {node: '>= 0.4'}

  is-bun-module@2.0.0:
    resolution: {integrity: sha512-gNCGbnnnnFAUGKeZ9PdbyeGYJqewpmc2aKHUEMO5nQPWU9lOmv7jcmQIv+qHD8fXW6W7qfuCwX4rY9LNRjXrkQ==}

  is-callable@1.2.7:
    resolution: {integrity: sha512-1BC0BVFhS/p0qtw6enp8e+8OD0UrK0oFLztSjNzhcKA3WDuJxxAPXzPuPtKkjEY9UUoEWlX/8fgKeu2S8i9JTA==}
    engines: {node: '>= 0.4'}

  is-core-module@2.16.1:
    resolution: {integrity: sha512-UfoeMA6fIJ8wTYFEUjelnaGI67v6+N7qXJEvQuIGa99l4xsCruSYOVSQ0uPANn4dAzm8lkYPaKLrrijLq7x23w==}
    engines: {node: '>= 0.4'}

  is-data-view@1.0.2:
    resolution: {integrity: sha512-RKtWF8pGmS87i2D6gqQu/l7EYRlVdfzemCJN/P3UOs//x1QE7mfhvzHIApBTRf7axvT6DMGwSwBXYCT0nfB9xw==}
    engines: {node: '>= 0.4'}

  is-date-object@1.1.0:
    resolution: {integrity: sha512-PwwhEakHVKTdRNVOw+/Gyh0+MzlCl4R6qKvkhuvLtPMggI1WAHt9sOwZxQLSGpUaDnrdyDsomoRgNnCfKNSXXg==}
    engines: {node: '>= 0.4'}

  is-extglob@2.1.1:
    resolution: {integrity: sha512-SbKbANkN603Vi4jEZv49LeVJMn4yGwsbzZworEoyEiutsN3nJYdbO36zfhGJ6QEDpOZIFkDtnq5JRxmvl3jsoQ==}
    engines: {node: '>=0.10.0'}

  is-finalizationregistry@1.1.1:
    resolution: {integrity: sha512-1pC6N8qWJbWoPtEjgcL2xyhQOP491EQjeUo3qTKcmV8YSDDJrOepfG8pcC7h/QgnQHYSv0mJ3Z/ZWxmatVrysg==}
    engines: {node: '>= 0.4'}

  is-fullwidth-code-point@3.0.0:
    resolution: {integrity: sha512-zymm5+u+sCsSWyD9qNaejV3DFvhCKclKdizYaJUuHA83RLjb7nSuGnddCHGv0hk+KY7BMAlsWeK4Ueg6EV6XQg==}
    engines: {node: '>=8'}

  is-fullwidth-code-point@4.0.0:
    resolution: {integrity: sha512-O4L094N2/dZ7xqVdrXhh9r1KODPJpFms8B5sGdJLPy664AgvXsreZUyCQQNItZRDlYug4xStLjNp/sz3HvBowQ==}
    engines: {node: '>=12'}

  is-fullwidth-code-point@5.0.0:
    resolution: {integrity: sha512-OVa3u9kkBbw7b8Xw5F9P+D/T9X+Z4+JruYVNapTjPYZYUznQ5YfWeFkOj606XYYW8yugTfC8Pj0hYqvi4ryAhA==}
    engines: {node: '>=18'}

  is-generator-fn@2.1.0:
    resolution: {integrity: sha512-cTIB4yPYL/Grw0EaSzASzg6bBy9gqCofvWN8okThAYIxKJZC+udlRAmGbM0XLeniEJSs8uEgHPGuHSe1XsOLSQ==}
    engines: {node: '>=6'}

  is-generator-function@1.1.0:
    resolution: {integrity: sha512-nPUB5km40q9e8UfN/Zc24eLlzdSf9OfKByBw9CIdw4H1giPMeA0OIJvbchsCu4npfI2QcMVBsGEBHKZ7wLTWmQ==}
    engines: {node: '>= 0.4'}

  is-glob@4.0.3:
    resolution: {integrity: sha512-xelSayHH36ZgE7ZWhli7pW34hNbNl8Ojv5KVmkJD4hBdD3th8Tfk9vYasLM+mXWOZhFkgZfxhLSnrwRr4elSSg==}
    engines: {node: '>=0.10.0'}

  is-map@2.0.3:
    resolution: {integrity: sha512-1Qed0/Hr2m+YqxnM09CjA2d/i6YZNfF6R2oRAOj36eUdS6qIV/huPJNSEpKbupewFs+ZsJlxsjjPbc0/afW6Lw==}
    engines: {node: '>= 0.4'}

  is-negative-zero@2.0.3:
    resolution: {integrity: sha512-5KoIu2Ngpyek75jXodFvnafB6DJgr3u8uuK0LEZJjrU19DrMD3EVERaR8sjz8CCGgpZvxPl9SuE1GMVPFHx1mw==}
    engines: {node: '>= 0.4'}

  is-number-object@1.1.1:
    resolution: {integrity: sha512-lZhclumE1G6VYD8VHe35wFaIif+CTy5SJIi5+3y4psDgWu4wPDoBhF8NxUOinEc7pHgiTsT6MaBb92rKhhD+Xw==}
    engines: {node: '>= 0.4'}

  is-number@7.0.0:
    resolution: {integrity: sha512-41Cifkg6e8TylSpdtTpeLVMqvSBEVzTttHvERD741+pnZ8ANv0004MRL43QKPDlK9cGvNp6NZWZUBlbGXYxxng==}
    engines: {node: '>=0.12.0'}

  is-potential-custom-element-name@1.0.1:
    resolution: {integrity: sha512-bCYeRA2rVibKZd+s2625gGnGF/t7DSqDs4dP7CrLA1m7jKWz6pps0LpYLJN8Q64HtmPKJ1hrN3nzPNKFEKOUiQ==}

  is-promise@2.2.2:
    resolution: {integrity: sha512-+lP4/6lKUBfQjZ2pdxThZvLUAafmZb8OAxFb8XXtiQmS35INgr85hdOGoEs124ez1FCnZJt6jau/T+alh58QFQ==}

  is-regex@1.2.1:
    resolution: {integrity: sha512-MjYsKHO5O7mCsmRGxWcLWheFqN9DJ/2TmngvjKXihe6efViPqc274+Fx/4fYj/r03+ESvBdTXK0V6tA3rgez1g==}
    engines: {node: '>= 0.4'}

  is-set@2.0.3:
    resolution: {integrity: sha512-iPAjerrse27/ygGLxw+EBR9agv9Y6uLeYVJMu+QNCoouJ1/1ri0mGrcWpfCqFZuzzx3WjtwxG098X+n4OuRkPg==}
    engines: {node: '>= 0.4'}

  is-shared-array-buffer@1.0.4:
    resolution: {integrity: sha512-ISWac8drv4ZGfwKl5slpHG9OwPNty4jOWPRIhBpxOoD+hqITiwuipOQ2bNthAzwA3B4fIjO4Nln74N0S9byq8A==}
    engines: {node: '>= 0.4'}

  is-stream@2.0.1:
    resolution: {integrity: sha512-hFoiJiTl63nn+kstHGBtewWSKnQLpyb155KHheA1l39uvtO9nWIop1p3udqPcUd/xbF1VLMO4n7OI6p7RbngDg==}
    engines: {node: '>=8'}

  is-string@1.1.1:
    resolution: {integrity: sha512-BtEeSsoaQjlSPBemMQIrY1MY0uM6vnS1g5fmufYOtnxLGUZM2178PKbhsk7Ffv58IX+ZtcvoGwccYsh0PglkAA==}
    engines: {node: '>= 0.4'}

  is-symbol@1.1.1:
    resolution: {integrity: sha512-9gGx6GTtCQM73BgmHQXfDmLtfjjTUDSyoxTCbp5WtoixAhfgsDirWIcVQ/IHpvI5Vgd5i/J5F7B9cN/WlVbC/w==}
    engines: {node: '>= 0.4'}

  is-typed-array@1.1.15:
    resolution: {integrity: sha512-p3EcsicXjit7SaskXHs1hA91QxgTw46Fv6EFKKGS5DRFLD8yKnohjF3hxoju94b/OcMZoQukzpPpBE9uLVKzgQ==}
    engines: {node: '>= 0.4'}

  is-weakmap@2.0.2:
    resolution: {integrity: sha512-K5pXYOm9wqY1RgjpL3YTkF39tni1XajUIkawTLUo9EZEVUFga5gSQJF8nNS7ZwJQ02y+1YCNYcMh+HIf1ZqE+w==}
    engines: {node: '>= 0.4'}

  is-weakref@1.1.1:
    resolution: {integrity: sha512-6i9mGWSlqzNMEqpCp93KwRS1uUOodk2OJ6b+sq7ZPDSy2WuI5NFIxp/254TytR8ftefexkWn5xNiHUNpPOfSew==}
    engines: {node: '>= 0.4'}

  is-weakset@2.0.4:
    resolution: {integrity: sha512-mfcwb6IzQyOKTs84CQMrOwW4gQcaTOAWJ0zzJCl2WSPDrWk/OzDaImWFH3djXhb24g4eudZfLRozAvPGw4d9hQ==}
    engines: {node: '>= 0.4'}

  isarray@2.0.5:
    resolution: {integrity: sha512-xHjhDr3cNBK0BzdUJSPXZntQUx/mwMS5Rw4A7lPJ90XGAO6ISP/ePDNuo0vhqOZU+UD5JoodwCAAoZQd3FeAKw==}

  isexe@2.0.0:
    resolution: {integrity: sha512-RHxMLp9lnKHGHRng9QFhRCMbYAcVpn69smSGcq3f36xjgVVWThj4qqLbTLlq7Ssj8B+fIQ1EuCEGI2lKsyQeIw==}

  istanbul-lib-coverage@3.2.2:
    resolution: {integrity: sha512-O8dpsF+r0WV/8MNRKfnmrtCWhuKjxrq2w+jpzBL5UZKTi2LeVWnWOmWRxFlesJONmc+wLAGvKQZEOanko0LFTg==}
    engines: {node: '>=8'}

  istanbul-lib-instrument@6.0.3:
    resolution: {integrity: sha512-Vtgk7L/R2JHyyGW07spoFlB8/lpjiOLTjMdms6AFMraYt3BaJauod/NGrfnVG/y4Ix1JEuMRPDPEj2ua+zz1/Q==}
    engines: {node: '>=10'}

  istanbul-lib-report@3.0.1:
    resolution: {integrity: sha512-GCfE1mtsHGOELCU8e/Z7YWzpmybrx/+dSTfLrvY8qRmaY6zXTKWn6WQIjaAFw069icm6GVMNkgu0NzI4iPZUNw==}
    engines: {node: '>=10'}

  istanbul-lib-source-maps@5.0.6:
    resolution: {integrity: sha512-yg2d+Em4KizZC5niWhQaIomgf5WlL4vOOjZ5xGCmF8SnPE/mDWWXgvRExdcpCgh9lLRRa1/fSYp2ymmbJ1pI+A==}
    engines: {node: '>=10'}

  istanbul-reports@3.1.7:
    resolution: {integrity: sha512-BewmUXImeuRk2YY0PVbxgKAysvhRPUQE0h5QRM++nVWyubKGV0l8qQ5op8+B2DOmwSe63Jivj0BjkPQVf8fP5g==}
    engines: {node: '>=8'}

  iterator.prototype@1.1.5:
    resolution: {integrity: sha512-H0dkQoCa3b2VEeKQBOxFph+JAbcrQdE7KC0UkqwpLmv2EC4P41QXP+rqo9wYodACiG5/WM5s9oDApTU8utwj9g==}
    engines: {node: '>= 0.4'}

  its-fine@2.0.0:
    resolution: {integrity: sha512-KLViCmWx94zOvpLwSlsx6yOCeMhZYaxrJV87Po5k/FoZzcPSahvK5qJ7fYhS61sZi5ikmh2S3Hz55A2l3U69ng==}
    peerDependencies:
      react: ^19.0.0

  jackspeak@3.4.3:
    resolution: {integrity: sha512-OGlZQpz2yfahA/Rd1Y8Cd9SIEsqvXkLVoSw/cgwhnhFMDbsQFeZYoJJ7bIZBS9BcamUW96asq/npPWugM+RQBw==}

  jake@10.9.2:
    resolution: {integrity: sha512-2P4SQ0HrLQ+fw6llpLnOaGAvN2Zu6778SJMrCUwns4fOoG9ayrTiZk3VV8sCPkVZF8ab0zksVpS8FDY5pRCNBA==}
    engines: {node: '>=10'}
    hasBin: true

  jest-changed-files@30.0.2:
    resolution: {integrity: sha512-Ius/iRST9FKfJI+I+kpiDh8JuUlAISnRszF9ixZDIqJF17FckH5sOzKC8a0wd0+D+8em5ADRHA5V5MnfeDk2WA==}
    engines: {node: ^18.14.0 || ^20.0.0 || ^22.0.0 || >=24.0.0}

  jest-circus@30.0.3:
    resolution: {integrity: sha512-rD9qq2V28OASJHJWDRVdhoBdRs6k3u3EmBzDYcyuMby8XCO3Ll1uq9kyqM41ZcC4fMiPulMVh3qMw0cBvDbnyg==}
    engines: {node: ^18.14.0 || ^20.0.0 || ^22.0.0 || >=24.0.0}

  jest-cli@30.0.3:
    resolution: {integrity: sha512-UWDSj0ayhumEAxpYRlqQLrssEi29kdQ+kddP94AuHhZknrE+mT0cR0J+zMHKFe9XPfX3dKQOc2TfWki3WhFTsA==}
    engines: {node: ^18.14.0 || ^20.0.0 || ^22.0.0 || >=24.0.0}
    hasBin: true
    peerDependencies:
      node-notifier: ^8.0.1 || ^9.0.0 || ^10.0.0
    peerDependenciesMeta:
      node-notifier:
        optional: true

  jest-config@30.0.3:
    resolution: {integrity: sha512-j0L4oRCtJwNyZktXIqwzEiDVQXBbQ4dqXuLD/TZdn++hXIcIfZmjHgrViEy5s/+j4HvITmAXbexVZpQ/jnr0bg==}
    engines: {node: ^18.14.0 || ^20.0.0 || ^22.0.0 || >=24.0.0}
    peerDependencies:
      '@types/node': '*'
      esbuild-register: '>=3.4.0'
      ts-node: '>=9.0.0'
    peerDependenciesMeta:
      '@types/node':
        optional: true
      esbuild-register:
        optional: true
      ts-node:
        optional: true

  jest-diff@30.0.3:
    resolution: {integrity: sha512-Q1TAV0cUcBTic57SVnk/mug0/ASyAqtSIOkr7RAlxx97llRYsM74+E8N5WdGJUlwCKwgxPAkVjKh653h1+HA9A==}
    engines: {node: ^18.14.0 || ^20.0.0 || ^22.0.0 || >=24.0.0}

  jest-docblock@30.0.1:
    resolution: {integrity: sha512-/vF78qn3DYphAaIc3jy4gA7XSAz167n9Bm/wn/1XhTLW7tTBIzXtCJpb/vcmc73NIIeeohCbdL94JasyXUZsGA==}
    engines: {node: ^18.14.0 || ^20.0.0 || ^22.0.0 || >=24.0.0}

  jest-each@30.0.2:
    resolution: {integrity: sha512-ZFRsTpe5FUWFQ9cWTMguCaiA6kkW5whccPy9JjD1ezxh+mJeqmz8naL8Fl/oSbNJv3rgB0x87WBIkA5CObIUZQ==}
    engines: {node: ^18.14.0 || ^20.0.0 || ^22.0.0 || >=24.0.0}

  jest-environment-jsdom@30.0.2:
    resolution: {integrity: sha512-lwMpe7hZ81e2PpHj+4nowAzSkC0p8ftRfzC+qEjav9p5ElCs6LAce3y46iLwMS27oL9+/KQe55gUvUDwrlDeJQ==}
    engines: {node: ^18.14.0 || ^20.0.0 || ^22.0.0 || >=24.0.0}
    peerDependencies:
      canvas: ^3.0.0
    peerDependenciesMeta:
      canvas:
        optional: true

  jest-environment-node@30.0.2:
    resolution: {integrity: sha512-XsGtZ0H+a70RsxAQkKuIh0D3ZlASXdZdhpOSBq9WRPq6lhe0IoQHGW0w9ZUaPiZQ/CpkIdprvlfV1QcXcvIQLQ==}
    engines: {node: ^18.14.0 || ^20.0.0 || ^22.0.0 || >=24.0.0}

  jest-haste-map@30.0.2:
    resolution: {integrity: sha512-telJBKpNLeCb4MaX+I5k496556Y2FiKR/QLZc0+MGBYl4k3OO0472drlV2LUe7c1Glng5HuAu+5GLYp//GpdOQ==}
    engines: {node: ^18.14.0 || ^20.0.0 || ^22.0.0 || >=24.0.0}

  jest-leak-detector@30.0.2:
    resolution: {integrity: sha512-U66sRrAYdALq+2qtKffBLDWsQ/XoNNs2Lcr83sc9lvE/hEpNafJlq2lXCPUBMNqamMECNxSIekLfe69qg4KMIQ==}
    engines: {node: ^18.14.0 || ^20.0.0 || ^22.0.0 || >=24.0.0}

  jest-matcher-utils@30.0.3:
    resolution: {integrity: sha512-hMpVFGFOhYmIIRGJ0HgM9htC5qUiJ00famcc9sRFchJJiLZbbVKrAztcgE6VnXLRxA3XZ0bvNA7hQWh3oHXo/A==}
    engines: {node: ^18.14.0 || ^20.0.0 || ^22.0.0 || >=24.0.0}

  jest-message-util@30.0.2:
    resolution: {integrity: sha512-vXywcxmr0SsKXF/bAD7t7nMamRvPuJkras00gqYeB1V0WllxZrbZ0paRr3XqpFU2sYYjD0qAaG2fRyn/CGZ0aw==}
    engines: {node: ^18.14.0 || ^20.0.0 || ^22.0.0 || >=24.0.0}

  jest-mock@30.0.2:
    resolution: {integrity: sha512-PnZOHmqup/9cT/y+pXIVbbi8ID6U1XHRmbvR7MvUy4SLqhCbwpkmXhLbsWbGewHrV5x/1bF7YDjs+x24/QSvFA==}
    engines: {node: ^18.14.0 || ^20.0.0 || ^22.0.0 || >=24.0.0}

  jest-pnp-resolver@1.2.3:
    resolution: {integrity: sha512-+3NpwQEnRoIBtx4fyhblQDPgJI0H1IEIkX7ShLUjPGA7TtUTvI1oiKi3SR4oBR0hQhQR80l4WAe5RrXBwWMA8w==}
    engines: {node: '>=6'}
    peerDependencies:
      jest-resolve: '*'
    peerDependenciesMeta:
      jest-resolve:
        optional: true

  jest-regex-util@30.0.1:
    resolution: {integrity: sha512-jHEQgBXAgc+Gh4g0p3bCevgRCVRkB4VB70zhoAE48gxeSr1hfUOsM/C2WoJgVL7Eyg//hudYENbm3Ne+/dRVVA==}
    engines: {node: ^18.14.0 || ^20.0.0 || ^22.0.0 || >=24.0.0}

  jest-resolve-dependencies@30.0.3:
    resolution: {integrity: sha512-FlL6u7LiHbF0Oe27k7DHYMq2T2aNpPhxnNo75F7lEtu4A6sSw+TKkNNUGNcVckdFoL0RCWREJsC1HsKDwKRZzQ==}
    engines: {node: ^18.14.0 || ^20.0.0 || ^22.0.0 || >=24.0.0}

  jest-resolve@30.0.2:
    resolution: {integrity: sha512-q/XT0XQvRemykZsvRopbG6FQUT6/ra+XV6rPijyjT6D0msOyCvR2A5PlWZLd+fH0U8XWKZfDiAgrUNDNX2BkCw==}
    engines: {node: ^18.14.0 || ^20.0.0 || ^22.0.0 || >=24.0.0}

  jest-runner@30.0.3:
    resolution: {integrity: sha512-CxYBzu9WStOBBXAKkLXGoUtNOWsiS1RRmUQb6SsdUdTcqVncOau7m8AJ4cW3Mz+YL1O9pOGPSYLyvl8HBdFmkQ==}
    engines: {node: ^18.14.0 || ^20.0.0 || ^22.0.0 || >=24.0.0}

  jest-runtime@30.0.3:
    resolution: {integrity: sha512-Xjosq0C48G9XEQOtmgrjXJwPaUPaq3sPJwHDRaiC+5wi4ZWxO6Lx6jNkizK/0JmTulVNuxP8iYwt77LGnfg3/w==}
    engines: {node: ^18.14.0 || ^20.0.0 || ^22.0.0 || >=24.0.0}

  jest-snapshot@30.0.3:
    resolution: {integrity: sha512-F05JCohd3OA1N9+5aEPXA6I0qOfZDGIx0zTq5Z4yMBg2i1p5ELfBusjYAWwTkC12c7dHcbyth4QAfQbS7cRjow==}
    engines: {node: ^18.14.0 || ^20.0.0 || ^22.0.0 || >=24.0.0}

  jest-util@30.0.2:
    resolution: {integrity: sha512-8IyqfKS4MqprBuUpZNlFB5l+WFehc8bfCe1HSZFHzft2mOuND8Cvi9r1musli+u6F3TqanCZ/Ik4H4pXUolZIg==}
    engines: {node: ^18.14.0 || ^20.0.0 || ^22.0.0 || >=24.0.0}

  jest-validate@30.0.2:
    resolution: {integrity: sha512-noOvul+SFER4RIvNAwGn6nmV2fXqBq67j+hKGHKGFCmK4ks/Iy1FSrqQNBLGKlu4ZZIRL6Kg1U72N1nxuRCrGQ==}
    engines: {node: ^18.14.0 || ^20.0.0 || ^22.0.0 || >=24.0.0}

  jest-watcher@30.0.2:
    resolution: {integrity: sha512-vYO5+E7jJuF+XmONr6CrbXdlYrgvZqtkn6pdkgjt/dU64UAdc0v1cAVaAeWtAfUUMScxNmnUjKPUMdCpNVASwg==}
    engines: {node: ^18.14.0 || ^20.0.0 || ^22.0.0 || >=24.0.0}

  jest-worker@30.0.2:
    resolution: {integrity: sha512-RN1eQmx7qSLFA+o9pfJKlqViwL5wt+OL3Vff/A+/cPsmuw7NPwfgl33AP+/agRmHzPOFgXviRycR9kYwlcRQXg==}
    engines: {node: ^18.14.0 || ^20.0.0 || ^22.0.0 || >=24.0.0}

  jest@30.0.3:
    resolution: {integrity: sha512-Uy8xfeE/WpT2ZLGDXQmaYNzw2v8NUKuYeKGtkS6sDxwsdQihdgYCXaKIYnph1h95DN5H35ubFDm0dfmsQnjn4Q==}
    engines: {node: ^18.14.0 || ^20.0.0 || ^22.0.0 || >=24.0.0}
    hasBin: true
    peerDependencies:
      node-notifier: ^8.0.1 || ^9.0.0 || ^10.0.0
    peerDependenciesMeta:
      node-notifier:
        optional: true

  jiti@2.4.2:
    resolution: {integrity: sha512-rg9zJN+G4n2nfJl5MW3BMygZX56zKPNVEYYqq7adpmMh4Jn2QNEwhvQlFy6jPVdcod7txZtKHWnyZiA3a0zP7A==}
    hasBin: true

  js-cookie@3.0.5:
    resolution: {integrity: sha512-cEiJEAEoIbWfCZYKWhVwFuvPX1gETRYPw6LlaTKoxD3s2AkXzkCjnp6h0V77ozyqj0jakteJ4YqDJT830+lVGw==}
    engines: {node: '>=14'}

  js-tokens@4.0.0:
    resolution: {integrity: sha512-RdJUflcE3cUzKiMqQgsCu06FPu9UdIJO0beYbPhHN4k6apgJtifcoCtT9bcxOpYBtpD2kCM6Sbzg4CausW/PKQ==}

  js-yaml@3.14.1:
    resolution: {integrity: sha512-okMH7OXXJ7YrN9Ok3/SXrnu4iX9yOk+25nqX4imS2npuvTYDmo/QEZoqwZkYaIDk3jVvBOTOIEgEhaLOynBS9g==}
    hasBin: true

  js-yaml@4.1.0:
    resolution: {integrity: sha512-wpxZs9NoxZaJESJGIZTyDEaYpl0FKSA+FB9aJiyemKhMwkxQg63h4T1KJgUGHpTqPDNRcmmYLugrRjJlBtWvRA==}
    hasBin: true

  jsdom@26.1.0:
    resolution: {integrity: sha512-Cvc9WUhxSMEo4McES3P7oK3QaXldCfNWp7pl2NNeiIFlCoLr3kfq9kb1fxftiwk1FLV7CvpvDfonxtzUDeSOPg==}
    engines: {node: '>=18'}
    peerDependencies:
      canvas: ^3.0.0
    peerDependenciesMeta:
      canvas:
        optional: true

  jsesc@3.1.0:
    resolution: {integrity: sha512-/sM3dO2FOzXjKQhJuo0Q173wf2KOo8t4I8vHy6lF9poUp7bKT0/NHE8fPX23PwfhnykfqnC2xRxOnVw5XuGIaA==}
    engines: {node: '>=6'}
    hasBin: true

  json-buffer@3.0.1:
    resolution: {integrity: sha512-4bV5BfR2mqfQTJm+V5tPPdf+ZpuhiIvTuAB5g8kcrXOZpTT/QwwVRWBywX1ozr6lEuPdbHxwaJlm9G6mI2sfSQ==}

  json-parse-even-better-errors@2.3.1:
    resolution: {integrity: sha512-xyFwyhro/JEof6Ghe2iz2NcXoj2sloNsWr/XsERDK/oiPCfaNhl5ONfp+jQdAZRQQ0IJWNzH9zIZF7li91kh2w==}

  json-schema-traverse@0.4.1:
    resolution: {integrity: sha512-xbbCH5dCYU5T8LcEhhuh7HJ88HXuW3qsI3Y0zOZFKfZEHcpWiHU/Jxzk629Brsab/mMiHQti9wMP+845RPe3Vg==}

  json-stable-stringify-without-jsonify@1.0.1:
    resolution: {integrity: sha512-Bdboy+l7tA3OGW6FjyFHWkP5LuByj1Tk33Ljyq0axyzdk9//JSi2u3fP1QSmd1KNwq6VOKYGlAu87CisVir6Pw==}

  json5@1.0.2:
    resolution: {integrity: sha512-g1MWMLBiz8FKi1e4w0UyVL3w+iJceWAFBAaBnnGKOpNa5f8TLktkbre1+s6oICydWAm+HRUGTmI+//xv2hvXYA==}
    hasBin: true

  json5@2.2.3:
    resolution: {integrity: sha512-XmOWe7eyHYH14cLdVPoyg+GOH3rYX++KpzrylJwSW98t3Nk+U8XOl8FWKOgwtzdb8lXGf6zYwDUzeHMWfxasyg==}
    engines: {node: '>=6'}
    hasBin: true

  jsx-ast-utils@3.3.5:
    resolution: {integrity: sha512-ZZow9HBI5O6EPgSJLUb8n2NKgmVWTwCvHGwFuJlMjvLFqlGG6pjirPhtdsseaLZjSibD8eegzmYpUZwoIlj2cQ==}
    engines: {node: '>=4.0'}

  keyv@4.5.4:
    resolution: {integrity: sha512-oxVHkHR/EJf2CNXnWxRLW6mg7JyCCUcG0DtEGmL2ctUo1PNTin1PUil+r/+4r5MpVgC/fn1kjsx7mjSujKqIpw==}

  language-subtag-registry@0.3.23:
    resolution: {integrity: sha512-0K65Lea881pHotoGEa5gDlMxt3pctLi2RplBb7Ezh4rRdLEOtgi7n4EwK9lamnUCkKBqaeKRVebTq6BAxSkpXQ==}

  language-tags@1.0.9:
    resolution: {integrity: sha512-MbjN408fEndfiQXbFQ1vnd+1NoLDsnQW41410oQBXiyXDMYH5z505juWa4KUE1LqxRC7DgOgZDbKLxHIwm27hA==}
    engines: {node: '>=0.10'}

  leven@3.1.0:
    resolution: {integrity: sha512-qsda+H8jTaUaN/x5vzW2rzc+8Rw4TAQ/4KjB46IwK5VH+IlVeeeje/EoZRpiXvIqjFgK84QffqPztGI3VBLG1A==}
    engines: {node: '>=6'}

  levn@0.4.1:
    resolution: {integrity: sha512-+bT2uH4E5LGE7h/n3evcS/sQlJXCpIp6ym8OWJ5eV6+67Dsql/LaaT7qJBAt2rzfoa/5QBGBhxDix1dMt2kQKQ==}
    engines: {node: '>= 0.8.0'}

  lie@3.3.0:
    resolution: {integrity: sha512-UaiMJzeWRlEujzAuw5LokY1L5ecNQYZKfmyZ9L7wDHb/p5etKaxXhohBcrw0EYby+G/NA52vRSN4N39dxHAIwQ==}

  lightningcss-darwin-arm64@1.30.1:
    resolution: {integrity: sha512-c8JK7hyE65X1MHMN+Viq9n11RRC7hgin3HhYKhrMyaXflk5GVplZ60IxyoVtzILeKr+xAJwg6zK6sjTBJ0FKYQ==}
    engines: {node: '>= 12.0.0'}
    cpu: [arm64]
    os: [darwin]

  lightningcss-darwin-x64@1.30.1:
    resolution: {integrity: sha512-k1EvjakfumAQoTfcXUcHQZhSpLlkAuEkdMBsI/ivWw9hL+7FtilQc0Cy3hrx0AAQrVtQAbMI7YjCgYgvn37PzA==}
    engines: {node: '>= 12.0.0'}
    cpu: [x64]
    os: [darwin]

  lightningcss-freebsd-x64@1.30.1:
    resolution: {integrity: sha512-kmW6UGCGg2PcyUE59K5r0kWfKPAVy4SltVeut+umLCFoJ53RdCUWxcRDzO1eTaxf/7Q2H7LTquFHPL5R+Gjyig==}
    engines: {node: '>= 12.0.0'}
    cpu: [x64]
    os: [freebsd]

  lightningcss-linux-arm-gnueabihf@1.30.1:
    resolution: {integrity: sha512-MjxUShl1v8pit+6D/zSPq9S9dQ2NPFSQwGvxBCYaBYLPlCWuPh9/t1MRS8iUaR8i+a6w7aps+B4N0S1TYP/R+Q==}
    engines: {node: '>= 12.0.0'}
    cpu: [arm]
    os: [linux]

  lightningcss-linux-arm64-gnu@1.30.1:
    resolution: {integrity: sha512-gB72maP8rmrKsnKYy8XUuXi/4OctJiuQjcuqWNlJQ6jZiWqtPvqFziskH3hnajfvKB27ynbVCucKSm2rkQp4Bw==}
    engines: {node: '>= 12.0.0'}
    cpu: [arm64]
    os: [linux]

  lightningcss-linux-arm64-musl@1.30.1:
    resolution: {integrity: sha512-jmUQVx4331m6LIX+0wUhBbmMX7TCfjF5FoOH6SD1CttzuYlGNVpA7QnrmLxrsub43ClTINfGSYyHe2HWeLl5CQ==}
    engines: {node: '>= 12.0.0'}
    cpu: [arm64]
    os: [linux]

  lightningcss-linux-x64-gnu@1.30.1:
    resolution: {integrity: sha512-piWx3z4wN8J8z3+O5kO74+yr6ze/dKmPnI7vLqfSqI8bccaTGY5xiSGVIJBDd5K5BHlvVLpUB3S2YCfelyJ1bw==}
    engines: {node: '>= 12.0.0'}
    cpu: [x64]
    os: [linux]

  lightningcss-linux-x64-musl@1.30.1:
    resolution: {integrity: sha512-rRomAK7eIkL+tHY0YPxbc5Dra2gXlI63HL+v1Pdi1a3sC+tJTcFrHX+E86sulgAXeI7rSzDYhPSeHHjqFhqfeQ==}
    engines: {node: '>= 12.0.0'}
    cpu: [x64]
    os: [linux]

  lightningcss-win32-arm64-msvc@1.30.1:
    resolution: {integrity: sha512-mSL4rqPi4iXq5YVqzSsJgMVFENoa4nGTT/GjO2c0Yl9OuQfPsIfncvLrEW6RbbB24WtZ3xP/2CCmI3tNkNV4oA==}
    engines: {node: '>= 12.0.0'}
    cpu: [arm64]
    os: [win32]

  lightningcss-win32-x64-msvc@1.30.1:
    resolution: {integrity: sha512-PVqXh48wh4T53F/1CCu8PIPCxLzWyCnn/9T5W1Jpmdy5h9Cwd+0YQS6/LwhHXSafuc61/xg9Lv5OrCby6a++jg==}
    engines: {node: '>= 12.0.0'}
    cpu: [x64]
    os: [win32]

  lightningcss@1.30.1:
    resolution: {integrity: sha512-xi6IyHML+c9+Q3W0S4fCQJOym42pyurFiJUHEcEyHS0CeKzia4yZDEsLlqOFykxOdHpNy0NmvVO31vcSqAxJCg==}
    engines: {node: '>= 12.0.0'}

  lilconfig@3.1.3:
    resolution: {integrity: sha512-/vlFKAoH5Cgt3Ie+JLhRbwOsCQePABiU3tJ1egGvyQ+33R/vcwM2Zl2QR/LzjsBeItPt3oSVXapn+m4nQDvpzw==}
    engines: {node: '>=14'}

  lines-and-columns@1.2.4:
    resolution: {integrity: sha512-7ylylesZQ/PV29jhEDl3Ufjo6ZX7gCqJr5F7PKrqc93v7fzSymt1BpwEU8nAUXs8qzzvqhbjhK5QZg6Mt/HkBg==}

  lint-staged@16.1.2:
    resolution: {integrity: sha512-sQKw2Si2g9KUZNY3XNvRuDq4UJqpHwF0/FQzZR2M7I5MvtpWvibikCjUVJzZdGE0ByurEl3KQNvsGetd1ty1/Q==}
    engines: {node: '>=20.17'}
    hasBin: true

  listr2@8.3.3:
    resolution: {integrity: sha512-LWzX2KsqcB1wqQ4AHgYb4RsDXauQiqhjLk+6hjbaeHG4zpjjVAB6wC/gz6X0l+Du1cN3pUB5ZlrvTbhGSNnUQQ==}
    engines: {node: '>=18.0.0'}

  locate-path@5.0.0:
    resolution: {integrity: sha512-t7hw9pI+WvuwNJXwk5zVHpyhIqzg2qTlklJOf0mVxGSbe3Fp2VieZcduNYjaLDoy6p9uGpQEGWG87WpMKlNq8g==}
    engines: {node: '>=8'}

  locate-path@6.0.0:
    resolution: {integrity: sha512-iPZK6eYjbxRu3uB4/WZ3EsEIMJFMqAoopl3R+zuq0UjcAm/MO6KCweDgPfP3elTztoKP3KtnVHxTn2NHBSDVUw==}
    engines: {node: '>=10'}

  lodash.memoize@4.1.2:
    resolution: {integrity: sha512-t7j+NzmgnQzTAYXcsHYLgimltOV1MXHtlOWf6GjL9Kj8GK5FInw5JotxvbOs+IvV1/Dzo04/fCGfLVs7aXb4Ag==}

  lodash.merge@4.6.2:
    resolution: {integrity: sha512-0KpjqXRVvrYyCsX1swR/XTK0va6VQkQM6MNo7PqW77ByjAhoARA8EfrP1N4+KlKj8YS0ZUCtRT/YUuhyYDujIQ==}

  lodash.throttle@4.1.1:
    resolution: {integrity: sha512-wIkUCfVKpVsWo3JSZlc+8MB5it+2AN5W8J7YVMST30UrvcQNZ1Okbj+rbVniijTWE6FGYy4XJq/rHkas8qJMLQ==}

  log-update@6.1.0:
    resolution: {integrity: sha512-9ie8ItPR6tjY5uYJh8K/Zrv/RMZ5VOlOWvtZdEHYSTFKZfIBPQa9tOAEeAWhd+AnIneLJ22w5fjOYtoutpWq5w==}
    engines: {node: '>=18'}

  loose-envify@1.4.0:
    resolution: {integrity: sha512-lyuxPGr/Wfhrlem2CL/UcnUc1zcqKAImBDzukY7Y5F/yQiNdko6+fRLevlw1HgMySw7f611UIY408EtxRSoK3Q==}
    hasBin: true

  lower-case@2.0.2:
    resolution: {integrity: sha512-7fm3l3NAF9WfN6W3JOmf5drwpVqX78JtoGJ3A6W0a6ZnldM41w2fV5D490psKFTpMds8TJse/eHLFFsNHHjHgg==}

  lru-cache@10.4.3:
    resolution: {integrity: sha512-JNAzZcXrCt42VGLuYz0zfAzDfAvJWW6AfYlDBQyDV5DClI2m5sAmK+OIO7s59XfsRsWHp02jAJrRadPRGTt6SQ==}

  lru-cache@5.1.1:
    resolution: {integrity: sha512-KpNARQA3Iwv+jTA0utUVVbrh+Jlrr1Fv0e56GGzAFOXN7dk/FviaDW8LHmK52DlcH4WP2n6gI8vN1aesBFgo9w==}

  lucide-react@0.522.0:
    resolution: {integrity: sha512-jnJbw974yZ7rQHHEFKJOlWAefG3ATSCZHANZxIdx8Rk/16siuwjgA4fBULpXEAWx/RlTs3FzmKW/udWUuO0aRw==}
    peerDependencies:
      react: ^16.5.1 || ^17.0.0 || ^18.0.0 || ^19.0.0

  maath@0.10.8:
    resolution: {integrity: sha512-tRvbDF0Pgqz+9XUa4jjfgAQ8/aPKmQdWXilFu2tMy4GWj4NOsx99HlULO4IeREfbO3a0sA145DZYyvXPkybm0g==}
    peerDependencies:
      '@types/three': '>=0.134.0'
      three: '>=0.134.0'

  magic-string@0.30.17:
    resolution: {integrity: sha512-sNPKHvyjVf7gyjwS4xGTaW/mCnF8wnjtifKBEhxfZ7E/S8tQ0rssrwGNn6q8JH/ohItJfSQp9mBtQYuTlH5QnA==}

  make-dir@4.0.0:
    resolution: {integrity: sha512-hXdUTZYIVOt1Ex//jAQi+wTZZpUpwBj/0QsOzqegb3rGMMeJiSEu5xLHnYfBrRV4RH2+OCSOO95Is/7x1WJ4bw==}
    engines: {node: '>=10'}

  make-error@1.3.6:
    resolution: {integrity: sha512-s8UhlNe7vPKomQhC1qFelMokr/Sc3AgNbso3n74mVPA5LTZwkB9NlXf4XPamLxJE8h0gh73rM94xvwRT2CVInw==}

  makeerror@1.0.12:
    resolution: {integrity: sha512-JmqCvUhmt43madlpFzG4BQzG2Z3m6tvQDNKdClZnO3VbIudJYmxsT0FNJMeiB2+JTSlTQTSbU8QdesVmwJcmLg==}

  map-obj@4.3.0:
    resolution: {integrity: sha512-hdN1wVrZbb29eBGiGjJbeP8JbKjq1urkHJ/LIP/NY48MZ1QVXUsQBV1G1zvYFHn1XE06cwjBsOI2K3Ulnj1YXQ==}
    engines: {node: '>=8'}

  math-intrinsics@1.1.0:
    resolution: {integrity: sha512-/IXtbwEk5HTPyEwyKX6hGkYXxM9nbj64B+ilVJnC/R6B0pH5G4V3b0pVbL7DBj4tkhBAppbQUlf6F6Xl9LHu1g==}
    engines: {node: '>= 0.4'}

  merge-stream@2.0.0:
    resolution: {integrity: sha512-abv/qOcuPfk3URPfDzmZU1LKmuw8kT+0nIHvKrKgFrwifol/doWcdA4ZqsWQ8ENrFKkd67Mfpo/LovbIUsbt3w==}

  merge2@1.4.1:
    resolution: {integrity: sha512-8q7VEgMJW4J8tcfVPy8g09NcQwZdbwFEqhe/WZkoIzjn/3TGDwtOCYtXGxA3O8tPzpczCCDgv+P2P5y00ZJOOg==}
    engines: {node: '>= 8'}

  meshline@3.3.1:
    resolution: {integrity: sha512-/TQj+JdZkeSUOl5Mk2J7eLcYTLiQm2IDzmlSvYm7ov15anEcDJ92GHqqazxTSreeNgfnYu24kiEvvv0WlbCdFQ==}
    peerDependencies:
      three: '>=0.137'

  meshoptimizer@0.18.1:
    resolution: {integrity: sha512-ZhoIoL7TNV4s5B6+rx5mC//fw8/POGyNxS/DZyCJeiZ12ScLfVwRE/GfsxwiTkMYYD5DmK2/JXnEVXqL4rF+Sw==}

  micromatch@4.0.8:
    resolution: {integrity: sha512-PXwfBhYu0hBCPw8Dn0E+WDYb7af3dSLVWKi3HGv84IdF4TyFoC0ysxFd0Goxw7nSv4T/PzEJQxsYsEiFCKo2BA==}
    engines: {node: '>=8.6'}

  mimic-fn@2.1.0:
    resolution: {integrity: sha512-OqbOk5oEQeAZ8WXWydlu9HJjz9WVdEIvamMCcXmuqUYjTknH/sqsWvhQ3vgwKFRR1HpjvNBKQ37nbJgYzGqGcg==}
    engines: {node: '>=6'}

  mimic-function@5.0.1:
    resolution: {integrity: sha512-VP79XUPxV2CigYP3jWwAUFSku2aKqBH7uTAapFWCBqutsbmDo96KY5o8uh6U+/YSIn5OxJnXp73beVkpqMIGhA==}
    engines: {node: '>=18'}

  minimatch@3.1.2:
    resolution: {integrity: sha512-J7p63hRiAjw1NDEww1W7i37+ByIrOWO5XQQAzZ3VOcL0PNybwpfmV/N05zFAzwQ9USyEcX6t3UO+K5aqBQOIHw==}

  minimatch@5.1.6:
    resolution: {integrity: sha512-lKwV/1brpG6mBUFHtb7NUmtABCb2WZZmm2wNiOA5hAb8VdCS4B3dtMWyvcoViccwAW/COERjXLt0zP1zXUN26g==}
    engines: {node: '>=10'}

  minimatch@9.0.5:
    resolution: {integrity: sha512-G6T0ZX48xgozx7587koeX9Ys2NYy6Gmv//P89sEte9V9whIapMNF4idKxnW2QtCcLiTWlb/wfCabAtAFWhhBow==}
    engines: {node: '>=16 || 14 >=14.17'}

  minimist@1.2.8:
    resolution: {integrity: sha512-2yyAR8qBkN3YuheJanUpWC5U3bb5osDywNB8RzDVlDwDHbocAJveqqj1u8+SVD7jkWT4yvsHCpWqqWqAxb0zCA==}

  minipass@7.1.2:
    resolution: {integrity: sha512-qOOzS1cBTWYF4BH8fVePDBOO9iptMnGUEZwNc/cMWnTV2nVLZ7VoNWEPHkYczZA0pdoA7dl6e7FL659nX9S2aw==}
    engines: {node: '>=16 || 14 >=14.17'}

  minizlib@3.0.2:
    resolution: {integrity: sha512-oG62iEk+CYt5Xj2YqI5Xi9xWUeZhDI8jjQmC5oThVH5JGCTgIjr7ciJDzC7MBzYd//WvR1OTmP5Q38Q8ShQtVA==}
    engines: {node: '>= 18'}

  mkdirp@3.0.1:
    resolution: {integrity: sha512-+NsyUUAZDmo6YVHzL/stxSu3t9YS1iljliy3BSDrXJ/dkn1KYdmtZODGGjLcc9XLgVVpH4KshHB8XmZgMhaBXg==}
    engines: {node: '>=10'}
    hasBin: true

  motion-dom@12.19.0:
    resolution: {integrity: sha512-m96uqq8VbwxFLU0mtmlsIVe8NGGSdpBvBSHbnnOJQxniPaabvVdGgxSamhuDwBsRhwX7xPxdICgVJlOpzn/5bw==}

  motion-utils@12.19.0:
    resolution: {integrity: sha512-BuFTHINYmV07pdWs6lj6aI63vr2N4dg0vR+td0rtrdpWOhBzIkEklZyLcvKBoEtwSqx8Jg06vUB5RS0xDiUybw==}

  ms@2.1.3:
    resolution: {integrity: sha512-6FlzubTLZG3J2a/NVCAleEhjzq5oxgHyaCU9yYXvcLsvoVaHJq/s5xXI6/XXP6tz7R9xAOtHnSO/tXtF3WRTlA==}

  msgpackr-extract@3.0.3:
    resolution: {integrity: sha512-P0efT1C9jIdVRefqjzOQ9Xml57zpOXnIuS+csaB4MdZbTdmGDLo8XhzBG1N7aO11gKDDkJvBLULeFTo46wwreA==}
    hasBin: true

  msgpackr@1.11.4:
    resolution: {integrity: sha512-uaff7RG9VIC4jacFW9xzL3jc0iM32DNHe4jYVycBcjUePT/Klnfj7pqtWJt9khvDFizmjN2TlYniYmSS2LIaZg==}

  multipasta@0.2.5:
    resolution: {integrity: sha512-c8eMDb1WwZcE02WVjHoOmUVk7fnKU/RmUcosHACglrWAuPQsEJv+E8430sXj6jNc1jHw0zrS16aCjQh4BcEb4A==}

  nano-spawn@1.0.2:
    resolution: {integrity: sha512-21t+ozMQDAL/UGgQVBbZ/xXvNO10++ZPuTmKRO8k9V3AClVRht49ahtDjfY8l1q6nSHOrE5ASfthzH3ol6R/hg==}
    engines: {node: '>=20.17'}

  nanoid@3.3.11:
    resolution: {integrity: sha512-N8SpfPUnUp1bK+PMYW8qSWdl9U+wwNWI4QKxOYDy9JAro3WMX7p2OeVRF9v+347pnakNevPmiHhNmZ2HbFA76w==}
    engines: {node: ^10 || ^12 || ^13.7 || ^14 || >=15.0.1}
    hasBin: true

  napi-postinstall@0.2.4:
    resolution: {integrity: sha512-ZEzHJwBhZ8qQSbknHqYcdtQVr8zUgGyM/q6h6qAyhtyVMNrSgDhrC4disf03dYW0e+czXyLnZINnCTEkWy0eJg==}
    engines: {node: ^12.20.0 || ^14.18.0 || >=16.0.0}
    hasBin: true

  natural-compare@1.4.0:
    resolution: {integrity: sha512-OWND8ei3VtNC9h7V60qff3SVobHr996CTwgxubgyQYEpg290h9J0buyECNNJexkFm5sOajh5G116RYA1c8ZMSw==}

  next-themes@0.4.6:
    resolution: {integrity: sha512-pZvgD5L0IEvX5/9GWyHMf3m8BKiVQwsCMHfoFosXtXBMnaS0ZnIJ9ST4b4NqLVKDEm8QBxoNNGNaBv2JNF6XNA==}
    peerDependencies:
      react: ^16.8 || ^17 || ^18 || ^19 || ^19.0.0-rc
      react-dom: ^16.8 || ^17 || ^18 || ^19 || ^19.0.0-rc

  next@15.3.4:
    resolution: {integrity: sha512-mHKd50C+mCjam/gcnwqL1T1vPx/XQNFlXqFIVdgQdVAFY9iIQtY0IfaVflEYzKiqjeA7B0cYYMaCrmAYFjs4rA==}
    engines: {node: ^18.18.0 || ^19.8.0 || >= 20.0.0}
    hasBin: true
    peerDependencies:
      '@opentelemetry/api': ^1.1.0
      '@playwright/test': ^1.41.2
      babel-plugin-react-compiler: '*'
      react: ^18.2.0 || 19.0.0-rc-de68d2f4-20241204 || ^19.0.0
      react-dom: ^18.2.0 || 19.0.0-rc-de68d2f4-20241204 || ^19.0.0
      sass: ^1.3.0
    peerDependenciesMeta:
      '@opentelemetry/api':
        optional: true
      '@playwright/test':
        optional: true
      babel-plugin-react-compiler:
        optional: true
      sass:
        optional: true

  no-case@3.0.4:
    resolution: {integrity: sha512-fgAN3jGAh+RoxUGZHTSOLJIqUc2wmoBwGR4tbpNAKmmovFoWq0OdRkb0VkldReO2a2iBT/OEulG9XSUc10r3zg==}

  node-fetch@2.7.0:
    resolution: {integrity: sha512-c4FRfUm/dbcWZ7U+1Wq0AwCyFL+3nt2bEw05wfxSz+DWpWsitgmSgYmy2dQdWyKC1694ELPqMs/YzUSNozLt8A==}
    engines: {node: 4.x || >=6.0.0}
    peerDependencies:
      encoding: ^0.1.0
    peerDependenciesMeta:
      encoding:
        optional: true

  node-gyp-build-optional-packages@5.2.2:
    resolution: {integrity: sha512-s+w+rBWnpTMwSFbaE0UXsRlg7hU4FjekKU4eyAih5T8nJuNZT1nNsskXpxmeqSK9UzkBl6UgRlnKc8hz8IEqOw==}
    hasBin: true

  node-int64@0.4.0:
    resolution: {integrity: sha512-O5lz91xSOeoXP6DulyHfllpq+Eg00MWitZIbtPfoSEvqIHdl5gfcY6hYzDWnj0qD5tz52PI08u9qUvSVeUBeHw==}

  node-releases@2.0.19:
    resolution: {integrity: sha512-xxOWJsBKtzAq7DY0J+DTzuz58K8e7sJbdgwkbMWQe8UYB6ekmsQ45q0M/tJDsGaZmbC+l7n57UV8Hl5tHxO9uw==}

  normalize-path@3.0.0:
    resolution: {integrity: sha512-6eZs5Ls3WtCisHWp9S2GUy8dqkpGi4BVSz3GaqiE6ezub0512ESztXUwUB6C6IKbQkY2Pnb/mD4WYojCRwcwLA==}
    engines: {node: '>=0.10.0'}

  npm-run-path@4.0.1:
    resolution: {integrity: sha512-S48WzZW777zhNIrn7gxOlISNAqi9ZC/uQFnRdbeIHhZhCA6UqpkOT8T1G7BvfdgP4Er8gF4sUbaS0i7QvIfCWw==}
    engines: {node: '>=8'}

  nwsapi@2.2.20:
    resolution: {integrity: sha512-/ieB+mDe4MrrKMT8z+mQL8klXydZWGR5Dowt4RAGKbJ3kIGEx3X4ljUo+6V73IXtUPWgfOlU5B9MlGxFO5T+cA==}

  object-assign@4.1.1:
    resolution: {integrity: sha512-rJgTQnkUnH1sFw8yT6VSU3zD3sWmu6sZhIseY8VX+GRu3P6F7Fu+JNDoXfklElbLJSnc3FUQHVe4cU5hj+BcUg==}
    engines: {node: '>=0.10.0'}

  object-inspect@1.13.4:
    resolution: {integrity: sha512-W67iLl4J2EXEGTbfeHCffrjDfitvLANg0UlX3wFUUSTx92KXRFegMHUVgSqE+wvhAbi4WqjGg9czysTV2Epbew==}
    engines: {node: '>= 0.4'}

  object-keys@1.1.1:
    resolution: {integrity: sha512-NuAESUOUMrlIXOfHKzD6bpPu3tYt3xvjNdRIQ+FeT0lNb4K8WR70CaDxhuNguS2XG+GjkyMwOzsN5ZktImfhLA==}
    engines: {node: '>= 0.4'}

  object.assign@4.1.7:
    resolution: {integrity: sha512-nK28WOo+QIjBkDduTINE4JkF/UJJKyf2EJxvJKfblDpyg0Q+pkOHNTL0Qwy6NP6FhE/EnzV73BxxqcJaXY9anw==}
    engines: {node: '>= 0.4'}

  object.entries@1.1.9:
    resolution: {integrity: sha512-8u/hfXFRBD1O0hPUjioLhoWFHRmt6tKA4/vZPyckBr18l1KE9uHrFaFaUi8MDRTpi4uak2goyPTSNJLXX2k2Hw==}
    engines: {node: '>= 0.4'}

  object.fromentries@2.0.8:
    resolution: {integrity: sha512-k6E21FzySsSK5a21KRADBd/NGneRegFO5pLHfdQLpRDETUNJueLXs3WCzyQ3tFRDYgbq3KHGXfTbi2bs8WQ6rQ==}
    engines: {node: '>= 0.4'}

  object.groupby@1.0.3:
    resolution: {integrity: sha512-+Lhy3TQTuzXI5hevh8sBGqbmurHbbIjAi0Z4S63nthVLmLxfbj4T54a4CfZrXIrt9iP4mVAPYMo/v99taj3wjQ==}
    engines: {node: '>= 0.4'}

  object.values@1.2.1:
    resolution: {integrity: sha512-gXah6aZrcUxjWg2zR2MwouP2eHlCBzdV4pygudehaKXSGW4v2AsRQUK+lwwXhii6KFZcunEnmSUoYp5CXibxtA==}
    engines: {node: '>= 0.4'}

  once@1.4.0:
    resolution: {integrity: sha512-lNaJgI+2Q5URQBkccEKHTQOPaXdUxnZZElQTZY0MFUAuaEqe1E+Nyvgdz/aIyNi6Z9MzO5dv1H8n58/GELp3+w==}

  onetime@5.1.2:
    resolution: {integrity: sha512-kbpaSSGJTWdAY5KPVeMOKXSrPtr8C8C7wodJbcsd51jRnmD+GZu8Y0VoU6Dm5Z4vWr0Ig/1NKuWRKf7j5aaYSg==}
    engines: {node: '>=6'}

  onetime@7.0.0:
    resolution: {integrity: sha512-VXJjc87FScF88uafS3JllDgvAm+c/Slfz06lorj2uAY34rlUu0Nt+v8wreiImcrgAjjIHp1rXpTDlLOGw29WwQ==}
    engines: {node: '>=18'}

  optionator@0.9.4:
    resolution: {integrity: sha512-6IpQ7mKUxRcZNLIObR0hz7lxsapSSIYNZJwXPGeF0mTVqGKFIXj1DQcMoT22S3ROcLyY/rz0PWaWZ9ayWmad9g==}
    engines: {node: '>= 0.8.0'}

  own-keys@1.0.1:
    resolution: {integrity: sha512-qFOyK5PjiWZd+QQIh+1jhdb9LpxTF0qs7Pm8o5QHYZ0M3vKqSqzsZaEB6oWlxZ+q2sJBMI/Ktgd2N5ZwQoRHfg==}
    engines: {node: '>= 0.4'}

  p-limit@2.3.0:
    resolution: {integrity: sha512-//88mFWSJx8lxCzwdAABTJL2MyWB12+eIY7MDL2SqLmAkeKU9qxRvWuSyTjm3FUmpBEMuFfckAIqEaVGUDxb6w==}
    engines: {node: '>=6'}

  p-limit@3.1.0:
    resolution: {integrity: sha512-TYOanM3wGwNGsZN2cVTYPArw454xnXj5qmWF1bEoAc4+cU/ol7GVh7odevjp1FNHduHc3KZMcFduxU5Xc6uJRQ==}
    engines: {node: '>=10'}

  p-locate@4.1.0:
    resolution: {integrity: sha512-R79ZZ/0wAxKGu3oYMlz8jy/kbhsNrS7SKZ7PxEHBgJ5+F2mtFW2fK2cOtBh1cHYkQsbzFV7I+EoRKe6Yt0oK7A==}
    engines: {node: '>=8'}

  p-locate@5.0.0:
    resolution: {integrity: sha512-LaNjtRWUBY++zB5nE/NwcaoMylSPk+S+ZHNB1TzdbMJMny6dynpAGt7X/tl/QYq3TIeE6nxHppbo2LGymrG5Pw==}
    engines: {node: '>=10'}

  p-try@2.2.0:
    resolution: {integrity: sha512-R4nPAVTAU0B9D35/Gk3uJf/7XYbQcyohSKdvAxIRSNghFl4e71hVoGnBNQz9cWaXxO2I10KTC+3jMdvvoKw6dQ==}
    engines: {node: '>=6'}

  package-json-from-dist@1.0.1:
    resolution: {integrity: sha512-UEZIS3/by4OC8vL3P2dTXRETpebLI2NiI5vIrjaD/5UtrkFX/tNbwjTSRAGC/+7CAo2pIcBaRgWmcBBHcsaCIw==}

  parent-module@1.0.1:
    resolution: {integrity: sha512-GQ2EWRpQV8/o+Aw8YqtfZZPfNRWZYkbidE9k5rpl/hC3vtHHBfGm2Ifi6qWV+coDGkrUKZAxE3Lot5kcsRlh+g==}
    engines: {node: '>=6'}

  parse-json@5.2.0:
    resolution: {integrity: sha512-ayCKvm/phCGxOkYRSCM82iDwct8/EonSEgCSxWxD7ve6jHggsFl4fZVQBPRNgQoKiuV/odhFrGzQXZwbifC8Rg==}
    engines: {node: '>=8'}

  parse5@7.3.0:
    resolution: {integrity: sha512-IInvU7fabl34qmi9gY8XOVxhYyMyuH2xUNpb2q8/Y+7552KlejkRvqvD19nMoUW/uQGGbqNpA6Tufu5FL5BZgw==}

  path-exists@4.0.0:
    resolution: {integrity: sha512-ak9Qy5Q7jYb2Wwcey5Fpvg2KoAc/ZIhLSLOSBmRmygPsGwkVVt0fZa0qrtMz+m6tJTAHfZQ8FnmB4MG4LWy7/w==}
    engines: {node: '>=8'}

  path-is-absolute@1.0.1:
    resolution: {integrity: sha512-AVbw3UJ2e9bq64vSaS9Am0fje1Pa8pbGqTTsmXfaIiMpnr5DlDhfJOuLj9Sf95ZPVDAUerDfEk88MPmPe7UCQg==}
    engines: {node: '>=0.10.0'}

  path-key@3.1.1:
    resolution: {integrity: sha512-ojmeN0qd+y0jszEtoY48r0Peq5dwMEkIlCOu6Q5f41lfkswXuKtYrhgoTpLnyIcHm24Uhqx+5Tqm2InSwLhE6Q==}
    engines: {node: '>=8'}

  path-parse@1.0.7:
    resolution: {integrity: sha512-LDJzPVEEEPR+y48z93A0Ed0yXb8pAByGWo/k5YYdYgpY2/2EsOsksJrq7lOHxryrVOn1ejG6oAp8ahvOIQD8sw==}

  path-scurry@1.11.1:
    resolution: {integrity: sha512-Xa4Nw17FS9ApQFJ9umLiJS4orGjm7ZzwUrwamcGQuHSzDyth9boKDaycYdDcZDuqYATXw4HFXgaqWTctW/v1HA==}
    engines: {node: '>=16 || 14 >=14.18'}

  picocolors@1.1.1:
    resolution: {integrity: sha512-xceH2snhtb5M9liqDsmEw56le376mTZkEX/jEb/RxNFyegNul7eNslCXP9FDj/Lcu0X8KEyMceP2ntpaHrDEVA==}

  picomatch@2.3.1:
    resolution: {integrity: sha512-JU3teHTNjmE2VCGFzuY8EXzCDVwEqB2a8fsIvwaStHhAWJEeVd1o1QD80CU6+ZdEXXSLbSsuLwJjkCBWqRQUVA==}
    engines: {node: '>=8.6'}

  picomatch@4.0.2:
    resolution: {integrity: sha512-M7BAV6Rlcy5u+m6oPhAPFgJTzAioX/6B0DxyvDlo9l8+T3nLKbrczg2WLUyzd45L8RqfUMyGPzekbMvX2Ldkwg==}
    engines: {node: '>=12'}

  pidtree@0.6.0:
    resolution: {integrity: sha512-eG2dWTVw5bzqGRztnHExczNxt5VGsE6OwTeCG3fdUf9KBsZzO3R5OIIIzWR+iZA0NtZ+RDVdaoE2dK1cn6jH4g==}
    engines: {node: '>=0.10'}
    hasBin: true

  pirates@4.0.7:
    resolution: {integrity: sha512-TfySrs/5nm8fQJDcBDuUng3VOUKsd7S+zqvbOTiGXHfxX4wK31ard+hoNuvkicM/2YFzlpDgABOevKSsB4G/FA==}
    engines: {node: '>= 6'}

  pkg-dir@4.2.0:
    resolution: {integrity: sha512-HRDzbaKjC+AOWVXxAU/x54COGeIv9eb+6CkDSQoNTt4XyWoIJvuPsXizxu/Fr23EiekbtZwmh1IcIG/l/a10GQ==}
    engines: {node: '>=8'}

  possible-typed-array-names@1.1.0:
    resolution: {integrity: sha512-/+5VFTchJDoVj3bhoqi6UeymcD00DAwb1nJwamzPvHEszJ4FpF6SNNbUbOS8yI56qHzdV8eK0qEfOSiodkTdxg==}
    engines: {node: '>= 0.4'}

  postcss@8.4.31:
    resolution: {integrity: sha512-PS08Iboia9mts/2ygV3eLpY5ghnUcfLV/EXTOW1E2qYxJKGGBUtNjN76FYHnMs36RmARn41bC0AZmn+rR0OVpQ==}
    engines: {node: ^10 || ^12 || >=14}

  postcss@8.5.6:
    resolution: {integrity: sha512-3Ybi1tAuwAP9s0r1UQ2J4n5Y0G05bJkpUIO0/bI9MhwmD70S5aTWbXGBwxHrelT+XM1k6dM0pk+SwNkpTRN7Pg==}
    engines: {node: ^10 || ^12 || >=14}

  potpack@1.0.2:
    resolution: {integrity: sha512-choctRBIV9EMT9WGAZHn3V7t0Z2pMQyl0EZE6pFc/6ml3ssw7Dlf/oAOvFwjm1HVsqfQN8GfeFyJ+d8tRzqueQ==}

  prelude-ls@1.2.1:
    resolution: {integrity: sha512-vkcDPrRZo1QZLbn5RLGPpg/WmIQ65qoWWhcGKf/b5eplkkarX0m9z8ppCat4mlOqUsWpyNuYgO3VRyrYHSzX5g==}
    engines: {node: '>= 0.8.0'}

  prettier@3.6.0:
    resolution: {integrity: sha512-ujSB9uXHJKzM/2GBuE0hBOUgC77CN3Bnpqa+g80bkv3T3A93wL/xlzDATHhnhkzifz/UE2SNOvmbTz5hSkDlHw==}
    engines: {node: '>=14'}
    hasBin: true

  pretty-format@30.0.2:
    resolution: {integrity: sha512-yC5/EBSOrTtqhCKfLHqoUIAXVRZnukHPwWBJWR7h84Q3Be1DRQZLncwcfLoPA5RPQ65qfiCMqgYwdUuQ//eVpg==}
    engines: {node: ^18.14.0 || ^20.0.0 || ^22.0.0 || >=24.0.0}

  prisma@6.10.1:
    resolution: {integrity: sha512-khhlC/G49E4+uyA3T3H5PRBut486HD2bDqE2+rvkU0pwk9IAqGFacLFUyIx9Uw+W2eCtf6XGwsp+/strUwMNPw==}
    engines: {node: '>=18.18'}
    hasBin: true
    peerDependencies:
      typescript: '>=5.1.0'
    peerDependenciesMeta:
      typescript:
        optional: true

  promise-worker-transferable@1.0.4:
    resolution: {integrity: sha512-bN+0ehEnrXfxV2ZQvU2PetO0n4gqBD4ulq3MI1WOPLgr7/Mg9yRQkX5+0v1vagr74ZTsl7XtzlaYDo2EuCeYJw==}

  prop-types@15.8.1:
    resolution: {integrity: sha512-oj87CgZICdulUohogVAR7AjlC0327U4el4L6eAvOqCeudMDVU0NThNaV+b9Df4dXgSP1gXMTnPdhfe/2qDH5cg==}

  punycode@2.3.1:
    resolution: {integrity: sha512-vYt7UD1U9Wg6138shLtLOvdAu+8DsC/ilFtEVHcH+wydcSpNE20AfSOduf6MkRFahL5FY7X1oU7nKVZFtfq8Fg==}
    engines: {node: '>=6'}

  pure-rand@6.1.0:
    resolution: {integrity: sha512-bVWawvoZoBYpp6yIoQtQXHZjmz35RSVHnUOTefl8Vcjr8snTPY1wnpSPMWekcFwbxI6gtmT7rSYPFvz71ldiOA==}

  pure-rand@7.0.1:
    resolution: {integrity: sha512-oTUZM/NAZS8p7ANR3SHh30kXB+zK2r2BPcEn/awJIbOvq82WoMN4p62AWWp3Hhw50G0xMsw1mhIBLqHw64EcNQ==}

  querystringify@2.2.0:
    resolution: {integrity: sha512-FIqgj2EUvTa7R50u0rGsyTftzjYmv/a3hO345bZNrqabNqjtgiDMgmo4mkUjd+nzU5oF3dClKqFIPUKybUyqoQ==}

  queue-microtask@1.2.3:
    resolution: {integrity: sha512-NuaNSa6flKT5JaSYQzJok04JzTL1CA6aGhv5rfLW3PgqA+M2ChpZQnAC8h8i4ZFkBS8X5RqkDBHA7r4hej3K9A==}

  react-dom@19.1.0:
    resolution: {integrity: sha512-Xs1hdnE+DyKgeHJeJznQmYMIBG3TKIHJJT95Q58nHLSrElKlGQqDTR2HQ9fx5CN/Gk6Vh/kupBTDLU11/nDk/g==}
    peerDependencies:
      react: ^19.1.0

  react-draggable@4.5.0:
    resolution: {integrity: sha512-VC+HBLEZ0XJxnOxVAZsdRi8rD04Iz3SiiKOoYzamjylUcju/hP9np/aZdLHf/7WOD268WMoNJMvYfB5yAK45cw==}
    peerDependencies:
      react: '>= 16.3.0'
      react-dom: '>= 16.3.0'

  react-dropzone@14.3.8:
    resolution: {integrity: sha512-sBgODnq+lcA4P296DY4wacOZz3JFpD99fp+hb//iBO2HHnyeZU3FwWyXJ6salNpqQdsZrgMrotuko/BdJMV8Ug==}
    engines: {node: '>= 10.13'}
    peerDependencies:
      react: '>= 16.8 || 18.0.0'

  react-grid-layout@1.5.2:
    resolution: {integrity: sha512-vT7xmQqszTT+sQw/LfisrEO4le1EPNnSEMVHy6sBZyzS3yGkMywdOd+5iEFFwQwt0NSaGkxuRmYwa1JsP6OJdw==}
    peerDependencies:
      react: '>= 16.3.0'
      react-dom: '>= 16.3.0'

  react-hook-form@7.59.0:
    resolution: {integrity: sha512-kmkek2/8grqarTJExFNjy+RXDIP8yM+QTl3QL6m6Q8b2bih4ltmiXxH7T9n+yXNK477xPh5yZT/6vD8sYGzJTA==}
    engines: {node: '>=18.0.0'}
    peerDependencies:
      react: ^16.8.0 || ^17 || ^18 || ^19

  react-is@16.13.1:
    resolution: {integrity: sha512-24e6ynE2H+OKt4kqsOvNd8kBpV65zoxbA4BVsEOB3ARVWQki/DHzaUoC5KuON/BiccDaCCTZBuOcfZs70kR8bQ==}

  react-is@18.3.1:
    resolution: {integrity: sha512-/LLMVyas0ljjAtoYiPqYiL8VWXzUUdThrmU5+n20DZv+a+ClRoevUzw5JxU+Ieh5/c87ytoTBV9G1FiKfNJdmg==}

  react-reconciler@0.31.0:
    resolution: {integrity: sha512-7Ob7Z+URmesIsIVRjnLoDGwBEG/tVitidU0nMsqX/eeJaLY89RISO/10ERe0MqmzuKUUB1rmY+h1itMbUHg9BQ==}
    engines: {node: '>=0.10.0'}
    peerDependencies:
      react: ^19.0.0

  react-redux@9.2.0:
    resolution: {integrity: sha512-ROY9fvHhwOD9ySfrF0wmvu//bKCQ6AeZZq1nJNtbDC+kk5DuSuNX/n6YWYF/SYy7bSba4D4FSz8DJeKY/S/r+g==}
    peerDependencies:
      '@types/react': 19.1.8
      react: ^18.0 || ^19
      redux: ^5.0.0
    peerDependenciesMeta:
      '@types/react':
        optional: true
      redux:
        optional: true

  react-remove-scroll-bar@2.3.8:
    resolution: {integrity: sha512-9r+yi9+mgU33AKcj6IbT9oRCO78WriSj6t/cF8DWBZJ9aOGPOTEDvdUDz1FwKim7QXWwmHqtdHnRJfhAxEG46Q==}
    engines: {node: '>=10'}
    peerDependencies:
      '@types/react': 19.1.8
      react: ^16.8.0 || ^17.0.0 || ^18.0.0 || ^19.0.0
    peerDependenciesMeta:
      '@types/react':
        optional: true

  react-remove-scroll@2.6.3:
    resolution: {integrity: sha512-pnAi91oOk8g8ABQKGF5/M9qxmmOPxaAnopyTHYfqYEwJhyFrbbBtHuSgtKEoH0jpcxx5o3hXqH1mNd9/Oi+8iQ==}
    engines: {node: '>=10'}
    peerDependencies:
      '@types/react': 19.1.8
      react: ^16.8.0 || ^17.0.0 || ^18.0.0 || ^19.0.0 || ^19.0.0-rc
    peerDependenciesMeta:
      '@types/react':
        optional: true

  react-remove-scroll@2.7.1:
    resolution: {integrity: sha512-HpMh8+oahmIdOuS5aFKKY6Pyog+FNaZV/XyJOq7b4YFwsFHe5yYfdbIalI4k3vU2nSDql7YskmUseHsRrJqIPA==}
    engines: {node: '>=10'}
    peerDependencies:
      '@types/react': 19.1.8
      react: ^16.8.0 || ^17.0.0 || ^18.0.0 || ^19.0.0 || ^19.0.0-rc
    peerDependenciesMeta:
      '@types/react':
        optional: true

  react-resizable@3.0.5:
    resolution: {integrity: sha512-vKpeHhI5OZvYn82kXOs1bC8aOXktGU5AmKAgaZS4F5JPburCtbmDPqE7Pzp+1kN4+Wb81LlF33VpGwWwtXem+w==}
    peerDependencies:
      react: '>= 16.3'

  react-style-singleton@2.2.3:
    resolution: {integrity: sha512-b6jSvxvVnyptAiLjbkWLE/lOnR4lfTtDAl+eUC7RZy+QQWc6wRzIV2CE6xBuMmDxc2qIihtDCZD5NPOFl7fRBQ==}
    engines: {node: '>=10'}
    peerDependencies:
      '@types/react': 19.1.8
      react: ^16.8.0 || ^17.0.0 || ^18.0.0 || ^19.0.0 || ^19.0.0-rc
    peerDependenciesMeta:
      '@types/react':
        optional: true

  react-use-measure@2.1.7:
    resolution: {integrity: sha512-KrvcAo13I/60HpwGO5jpW7E9DfusKyLPLvuHlUyP5zqnmAPhNc6qTRjUQrdTADl0lpPpDVU2/Gg51UlOGHXbdg==}
    peerDependencies:
      react: '>=16.13'
      react-dom: '>=16.13'
    peerDependenciesMeta:
      react-dom:
        optional: true

  react@19.1.0:
    resolution: {integrity: sha512-FS+XFBNvn3GTAWq26joslQgWNoFu08F4kl0J4CgdNKADkdSGXQyTCnKteIAJy96Br6YbpEU1LSzV5dYtjMkMDg==}
    engines: {node: '>=0.10.0'}

  recharts@3.0.2:
    resolution: {integrity: sha512-eDc3ile9qJU9Dp/EekSthQPhAVPG48/uM47jk+PF7VBQngxeW3cwQpPHb/GHC1uqwyCRWXcIrDzuHRVrnRryoQ==}
    engines: {node: '>=18'}
    peerDependencies:
      react: ^16.8.0 || ^17.0.0 || ^18.0.0 || ^19.0.0
      react-dom: ^16.0.0 || ^17.0.0 || ^18.0.0 || ^19.0.0
      react-is: ^16.8.0 || ^17.0.0 || ^18.0.0 || ^19.0.0

  redux-thunk@3.1.0:
    resolution: {integrity: sha512-NW2r5T6ksUKXCabzhL9z+h206HQw/NJkcLm1GPImRQ8IzfXwRGqjVhKJGauHirT0DAuyy6hjdnMZaRoAcy0Klw==}
    peerDependencies:
      redux: ^5.0.0

  redux@5.0.1:
    resolution: {integrity: sha512-M9/ELqF6fy8FwmkpnF0S3YKOqMyoWJ4+CS5Efg2ct3oY9daQvd/Pc71FpGZsVsbl3Cpb+IIcjBDUnnyBdQbq4w==}

  reflect.getprototypeof@1.0.10:
    resolution: {integrity: sha512-00o4I+DVrefhv+nX0ulyi3biSHCPDe+yLv5o/p6d/UVlirijB8E16FtfwSAi4g3tcqrQ4lRAqQSoFEZJehYEcw==}
    engines: {node: '>= 0.4'}

  regexp.prototype.flags@1.5.4:
    resolution: {integrity: sha512-dYqgNSZbDwkaJ2ceRd9ojCGjBq+mOm9LmtXnAnEGyHhN/5R7iDW2TRw3h+o/jCFxus3P2LfWIIiwowAjANm7IA==}
    engines: {node: '>= 0.4'}

  require-directory@2.1.1:
    resolution: {integrity: sha512-fGxEI7+wsG9xrvdjsrlmL22OMTTiHRwAMroiEeMgq8gzoLC/PQr7RsRDSTLUg/bZAZtF+TVIkHc6/4RIKrui+Q==}
    engines: {node: '>=0.10.0'}

  require-from-string@2.0.2:
    resolution: {integrity: sha512-Xf0nWe6RseziFMu+Ap9biiUbmplq6S9/p+7w7YXP/JBHhrUDDUhwa+vANyubuqfZWTveU//DYVGsDG7RKL/vEw==}
    engines: {node: '>=0.10.0'}

  requires-port@1.0.0:
    resolution: {integrity: sha512-KigOCHcocU3XODJxsu8i/j8T9tzT4adHiecwORRQ0ZZFcp7ahwXuRU1m+yuO90C5ZUyGeGfocHDI14M3L3yDAQ==}

  reselect@5.1.1:
    resolution: {integrity: sha512-K/BG6eIky/SBpzfHZv/dd+9JBFiS4SWV7FIujVyJRux6e45+73RaUHXLmIR1f7WOMaQ0U1km6qwklRQxpJJY0w==}

  resize-observer-polyfill@1.5.1:
    resolution: {integrity: sha512-LwZrotdHOo12nQuZlHEmtuXdqGoOD0OhaxopaNFxWzInpEgaLWoVuAMbTzixuosCx2nEG58ngzW3vxdWoxIgdg==}

  resolve-cwd@3.0.0:
    resolution: {integrity: sha512-OrZaX2Mb+rJCpH/6CpSqt9xFVpN++x01XnN2ie9g6P5/3xelLAkXWVADpdz1IHD/KFfEXyE6V0U01OQ3UO2rEg==}
    engines: {node: '>=8'}

  resolve-from@4.0.0:
    resolution: {integrity: sha512-pb/MYmXstAkysRFx8piNI1tGFNQIFA3vkE3Gq4EuA1dF6gHp/+vgZqsCGJapvy8N3Q+4o7FwvquPJcnZ7RYy4g==}
    engines: {node: '>=4'}

  resolve-from@5.0.0:
    resolution: {integrity: sha512-qYg9KP24dD5qka9J47d0aVky0N+b4fTU89LN9iDnjB5waksiC49rvMB0PrUJQGoTmH50XPiqOvAjDfaijGxYZw==}
    engines: {node: '>=8'}

  resolve-pkg-maps@1.0.0:
    resolution: {integrity: sha512-seS2Tj26TBVOC2NIc2rOe2y2ZO7efxITtLZcGSOnHHNOQ7CkiUBfw0Iw2ck6xkIhPwLhKNLS8BO+hEpngQlqzw==}

  resolve@1.22.10:
    resolution: {integrity: sha512-NPRy+/ncIMeDlTAsuqwKIiferiawhefFJtkNSW0qZJEqMEb+qBt/77B/jGeeek+F0uOeN05CDa6HXbbIgtVX4w==}
    engines: {node: '>= 0.4'}
    hasBin: true

  resolve@2.0.0-next.5:
    resolution: {integrity: sha512-U7WjGVG9sH8tvjW5SmGbQuui75FiyjAX72HX15DwBBwF9dNiQZRQAg9nnPhYy+TUnE0+VcrttuvNI8oSxZcocA==}
    hasBin: true

  restore-cursor@5.1.0:
    resolution: {integrity: sha512-oMA2dcrw6u0YfxJQXm342bFKX/E4sG9rbTzO9ptUcR/e8A33cHuvStiYOwH7fszkZlZ1z/ta9AAoPk2F4qIOHA==}
    engines: {node: '>=18'}

  reusify@1.1.0:
    resolution: {integrity: sha512-g6QUff04oZpHs0eG5p83rFLhHeV00ug/Yf9nZM6fLeUrPguBTkTQOdpAWWspMh55TZfVQDPaN3NQJfbVRAxdIw==}
    engines: {iojs: '>=1.0.0', node: '>=0.10.0'}

  rfdc@1.4.1:
    resolution: {integrity: sha512-q1b3N5QkRUWUl7iyylaaj3kOpIT0N2i9MqIEQXP73GVsN9cw3fdx8X63cEmWhJGi2PPCF23Ijp7ktmd39rawIA==}

  rrweb-cssom@0.8.0:
    resolution: {integrity: sha512-guoltQEx+9aMf2gDZ0s62EcV8lsXR+0w8915TC3ITdn2YueuNjdAYh/levpU9nFaoChh9RUS5ZdQMrKfVEN9tw==}

  run-parallel@1.2.0:
    resolution: {integrity: sha512-5l4VyZR86LZ/lDxZTR6jqL8AFE2S0IFLMP26AbjsLVADxHdhB/c0GUsH+y39UfCi3dzz8OlQuPmnaJOMoDHQBA==}

  safe-array-concat@1.1.3:
    resolution: {integrity: sha512-AURm5f0jYEOydBj7VQlVvDrjeFgthDdEF5H1dP+6mNpoXOMo1quQqJ4wvJDyRZ9+pO3kGWoOdmV08cSv2aJV6Q==}
    engines: {node: '>=0.4'}

  safe-push-apply@1.0.0:
    resolution: {integrity: sha512-iKE9w/Z7xCzUMIZqdBsp6pEQvwuEebH4vdpjcDWnyzaI6yl6O9FHvVpmGelvEHNsoY6wGblkxR6Zty/h00WiSA==}
    engines: {node: '>= 0.4'}

  safe-regex-test@1.1.0:
    resolution: {integrity: sha512-x/+Cz4YrimQxQccJf5mKEbIa1NzeCRNI5Ecl/ekmlYaampdNLPalVyIcCZNNH3MvmqBugV5TMYZXv0ljslUlaw==}
    engines: {node: '>= 0.4'}

  safer-buffer@2.1.2:
    resolution: {integrity: sha512-YZo3K82SD7Riyi0E1EQPojLz7kpepnSQI9IyPbHHg1XXXevb5dJI7tpyN2ADxGcQbHG7vcyRHk0cbwqcQriUtg==}

  saxes@6.0.0:
    resolution: {integrity: sha512-xAg7SOnEhrm5zI3puOOKyy1OMcMlIJZYNJY7xLBwSze0UjhPLnWfj2GF2EpT0jmzaJKIWKHLsaSSajf35bcYnA==}
    engines: {node: '>=v12.22.7'}

  scheduler@0.25.0:
    resolution: {integrity: sha512-xFVuu11jh+xcO7JOAGJNOXld8/TcEHK/4CituBUeUb5hqxJLj9YuemAEuvm9gQ/+pgXYfbQuqAkiYu+u7YEsNA==}

  scheduler@0.26.0:
    resolution: {integrity: sha512-NlHwttCI/l5gCPR3D1nNXtWABUmBwvZpEQiD4IXSbIDq8BzLIK/7Ir5gTFSGZDUu37K5cMNp0hFtzO38sC7gWA==}

  semver@6.3.1:
    resolution: {integrity: sha512-BR7VvDCVHO+q2xBEWskxS6DJE1qRnb7DxzUrogb71CWoSficBxYsiAGd+Kl0mmq/MprG9yArRkyrQxTO6XjMzA==}
    hasBin: true

  semver@7.7.2:
    resolution: {integrity: sha512-RF0Fw+rO5AMf9MAyaRXI4AV0Ulj5lMHqVxxdSgiVbixSCXoEmmX/jk0CuJw4+3SqroYO9VoUh+HcuJivvtJemA==}
    engines: {node: '>=10'}
    hasBin: true

  server-only@0.0.1:
    resolution: {integrity: sha512-qepMx2JxAa5jjfzxG79yPPq+8BuFToHd1hm7kI+Z4zAq1ftQiP7HcxMhDDItrbtwVeLg/cY2JnKnrcFkmiswNA==}

  set-function-length@1.2.2:
    resolution: {integrity: sha512-pgRc4hJ4/sNjWCSS9AmnS40x3bNMDTknHgL5UaMBTMyJnU90EgWh1Rz+MC9eFu4BuN/UwZjKQuY/1v3rM7HMfg==}
    engines: {node: '>= 0.4'}

  set-function-name@2.0.2:
    resolution: {integrity: sha512-7PGFlmtwsEADb0WYyvCMa1t+yke6daIG4Wirafur5kcf+MhUnPms1UeR0CKQdTZD81yESwMHbtn+TR+dMviakQ==}
    engines: {node: '>= 0.4'}

  set-proto@1.0.0:
    resolution: {integrity: sha512-RJRdvCo6IAnPdsvP/7m6bsQqNnn1FCBX5ZNtFL98MmFF/4xAIJTIg1YbHW5DC2W5SKZanrC6i4HsJqlajw/dZw==}
    engines: {node: '>= 0.4'}

  sharp@0.34.2:
    resolution: {integrity: sha512-lszvBmB9QURERtyKT2bNmsgxXK0ShJrL/fvqlonCo7e6xBF8nT8xU6pW+PMIbLsz0RxQk3rgH9kd8UmvOzlMJg==}
    engines: {node: ^18.17.0 || ^20.3.0 || >=21.0.0}

  shebang-command@2.0.0:
    resolution: {integrity: sha512-kHxr2zZpYtdmrN1qDjrrX/Z1rR1kG8Dx+gkpK1G4eXmvXswmcE1hTWBWYUzlraYw1/yZp6YuDY77YtvbN0dmDA==}
    engines: {node: '>=8'}

  shebang-regex@3.0.0:
    resolution: {integrity: sha512-7++dFhtcx3353uBaq8DDR4NuxBetBzC7ZQOhmTQInHEd6bSrXdiEyzCvG07Z44UYdLShWUyXt5M/yhz8ekcb1A==}
    engines: {node: '>=8'}

  side-channel-list@1.0.0:
    resolution: {integrity: sha512-FCLHtRD/gnpCiCHEiJLOwdmFP+wzCmDEkc9y7NsYxeF4u7Btsn1ZuwgwJGxImImHicJArLP4R0yX4c2KCrMrTA==}
    engines: {node: '>= 0.4'}

  side-channel-map@1.0.1:
    resolution: {integrity: sha512-VCjCNfgMsby3tTdo02nbjtM/ewra6jPHmpThenkTYh8pG9ucZ/1P8So4u4FGBek/BjpOVsDCMoLA/iuBKIFXRA==}
    engines: {node: '>= 0.4'}

  side-channel-weakmap@1.0.2:
    resolution: {integrity: sha512-WPS/HvHQTYnHisLo9McqBHOJk2FkHO/tlpvldyrnem4aeQp4hai3gythswg6p01oSoTl58rcpiFAjF2br2Ak2A==}
    engines: {node: '>= 0.4'}

  side-channel@1.1.0:
    resolution: {integrity: sha512-ZX99e6tRweoUXqR+VBrslhda51Nh5MTQwou5tnUDgbtyM0dBgmhEDtWGP/xbKn6hqfPRHujUNwz5fy/wbbhnpw==}
    engines: {node: '>= 0.4'}

  signal-exit@3.0.7:
    resolution: {integrity: sha512-wnD2ZE+l+SPC/uoS0vXeE9L1+0wuaMqKlfz9AMUo38JsyLSBWSFcHR1Rri62LZc12vLr1gb3jl7iwQhgwpAbGQ==}

  signal-exit@4.1.0:
    resolution: {integrity: sha512-bzyZ1e88w9O1iNJbKnOlvYTrWPDl46O1bG0D3XInv+9tkPrxrN8jUUTiFlDkkmKWgn1M6CfIA13SuGqOa9Korw==}
    engines: {node: '>=14'}

  simple-swizzle@0.2.2:
    resolution: {integrity: sha512-JA//kQgZtbuY83m+xT+tXJkmJncGMTFT+C+g2h2R9uxkYIrE2yy9sgmcLhCnw57/WSD+Eh3J97FPEDFnbXnDUg==}

  slash@3.0.0:
    resolution: {integrity: sha512-g9Q1haeby36OSStwb4ntCGGGaKsaVSjQ68fBxoQcutl5fS1vuY18H3wSt3jFyFtrkx+Kz0V1G85A4MyAdDMi2Q==}
    engines: {node: '>=8'}

  slice-ansi@5.0.0:
    resolution: {integrity: sha512-FC+lgizVPfie0kkhqUScwRu1O/lF6NOgJmlCgK+/LYxDCTk8sGelYaHDhFcDN+Sn3Cv+3VSa4Byeo+IMCzpMgQ==}
    engines: {node: '>=12'}

  slice-ansi@7.1.0:
    resolution: {integrity: sha512-bSiSngZ/jWeX93BqeIAbImyTbEihizcwNjFoRUIY/T1wWQsfsm2Vw1agPKylXvQTU7iASGdHhyqRlqQzfz+Htg==}
    engines: {node: '>=18'}

  snake-case@3.0.4:
    resolution: {integrity: sha512-LAOh4z89bGQvl9pFfNF8V146i7o7/CqFPbqzYgP+yYzDIDeS9HaNFtXABamRW+AQzEVODcvE79ljJ+8a9YSdMg==}

  snakecase-keys@8.0.1:
    resolution: {integrity: sha512-Sj51kE1zC7zh6TDlNNz0/Jn1n5HiHdoQErxO8jLtnyrkJW/M5PrI7x05uDgY3BO7OUQYKCvmeMurW6BPUdwEOw==}
    engines: {node: '>=18'}

  source-map-js@1.2.1:
    resolution: {integrity: sha512-UXWMKhLOwVKb728IUtQPXxfYU+usdybtUrK/8uGE8CQMvrhOpwvzDBwj0QhSL7MQc7vIsISBG8VQ8+IDQxpfQA==}
    engines: {node: '>=0.10.0'}

  source-map-support@0.5.13:
    resolution: {integrity: sha512-SHSKFHadjVA5oR4PPqhtAVdcBWwRYVd6g6cAXnIbRiIwc2EhPrTuKUBdSLvlEKyIP3GCf89fltvcZiP9MMFA1w==}

  source-map@0.6.1:
    resolution: {integrity: sha512-UjgapumWlbMhkBgzT7Ykc5YXUT46F0iKu8SGXq0bcwP5dz/h0Plj6enJqjz1Zbq2l5WaqYnrVbwWOWMyF3F47g==}
    engines: {node: '>=0.10.0'}

  sprintf-js@1.0.3:
    resolution: {integrity: sha512-D9cPgkvLlV3t3IzL0D0YLvGA9Ahk4PcvVwUbN0dSGr1aP0Nrt4AEnTUbuGvquEC0mA64Gqt1fzirlRs5ibXx8g==}

  sqids@0.3.0:
    resolution: {integrity: sha512-lOQK1ucVg+W6n3FhRwwSeUijxe93b51Bfz5PMRMihVf1iVkl82ePQG7V5vwrhzB11v0NtsR25PSZRGiSomJaJw==}

  stable-hash@0.0.5:
    resolution: {integrity: sha512-+L3ccpzibovGXFK+Ap/f8LOS0ahMrHTf3xu7mMLSpEGU0EO9ucaysSylKo9eRDFNhWve/y275iPmIZ4z39a9iA==}

  stack-utils@2.0.6:
    resolution: {integrity: sha512-XlkWvfIm6RmsWtNJx+uqtKLS8eqFbxUg0ZzLXqY0caEy9l7hruX8IpiDnjsLavoBgqCCR71TqWO8MaXYheJ3RQ==}
    engines: {node: '>=10'}

  stats-gl@2.4.2:
    resolution: {integrity: sha512-g5O9B0hm9CvnM36+v7SFl39T7hmAlv541tU81ME8YeSb3i1CIP5/QdDeSB3A0la0bKNHpxpwxOVRo2wFTYEosQ==}
    peerDependencies:
      '@types/three': '*'
      three: '*'

  stats.js@0.17.0:
    resolution: {integrity: sha512-hNKz8phvYLPEcRkeG1rsGmV5ChMjKDAWU7/OJJdDErPBNChQXxCo3WZurGpnWc6gZhAzEPFad1aVgyOANH1sMw==}

  std-env@3.9.0:
    resolution: {integrity: sha512-UGvjygr6F6tpH7o2qyqR6QYpwraIjKSdtzyBdyytFOHmPZY917kwdwLG0RbOjWOnKmnm3PeHjaoLLMie7kPLQw==}

  stop-iteration-iterator@1.1.0:
    resolution: {integrity: sha512-eLoXW/DHyl62zxY4SCaIgnRhuMr6ri4juEYARS8E6sCEqzKpOiE521Ucofdx+KnDZl5xmvGYaaKCk5FEOxJCoQ==}
    engines: {node: '>= 0.4'}

  streamsearch@1.1.0:
    resolution: {integrity: sha512-Mcc5wHehp9aXz1ax6bZUyY5afg9u2rv5cqQI3mRrYkGC8rW2hM02jWuwjtL++LS5qinSyhj2QfLyNsuc+VsExg==}
    engines: {node: '>=10.0.0'}

  string-argv@0.3.2:
    resolution: {integrity: sha512-aqD2Q0144Z+/RqG52NeHEkZauTAUWJO8c6yTftGJKO3Tja5tUgIfmIl6kExvhtxSDP7fXB6DvzkfMpCd/F3G+Q==}
    engines: {node: '>=0.6.19'}

  string-length@4.0.2:
    resolution: {integrity: sha512-+l6rNN5fYHNhZZy41RXsYptCjA2Igmq4EG7kZAYFQI1E1VTXarr6ZPXBg6eq7Y6eK4FEhY6AJlyuFIb/v/S0VQ==}
    engines: {node: '>=10'}

  string-width@4.2.3:
    resolution: {integrity: sha512-wKyQRQpjJ0sIp62ErSZdGsjMJWsap5oRNihHhu6G7JVO/9jIB6UyevL+tXuOqrng8j/cxKTWyWUwvSTriiZz/g==}
    engines: {node: '>=8'}

  string-width@5.1.2:
    resolution: {integrity: sha512-HnLOCR3vjcY8beoNLtcjZ5/nxn2afmME6lhrDrebokqMap+XbeW8n9TXpPDOqdGK5qcI3oT0GKTW6wC7EMiVqA==}
    engines: {node: '>=12'}

  string-width@7.2.0:
    resolution: {integrity: sha512-tsaTIkKW9b4N+AEj+SVA+WhJzV7/zMhcSu78mLKWSk7cXMOSHsBKFWUs0fWwq8QyK3MgJBQRX6Gbi4kYbdvGkQ==}
    engines: {node: '>=18'}

  string.prototype.includes@2.0.1:
    resolution: {integrity: sha512-o7+c9bW6zpAdJHTtujeePODAhkuicdAryFsfVKwA+wGw89wJ4GTY484WTucM9hLtDEOpOvI+aHnzqnC5lHp4Rg==}
    engines: {node: '>= 0.4'}

  string.prototype.matchall@4.0.12:
    resolution: {integrity: sha512-6CC9uyBL+/48dYizRf7H7VAYCMCNTBeM78x/VTUe9bFEaxBepPJDa1Ow99LqI/1yF7kuy7Q3cQsYMrcjGUcskA==}
    engines: {node: '>= 0.4'}

  string.prototype.repeat@1.0.0:
    resolution: {integrity: sha512-0u/TldDbKD8bFCQ/4f5+mNRrXwZ8hg2w7ZR8wa16e8z9XpePWl3eGEcUD0OXpEH/VJH/2G3gjUtR3ZOiBe2S/w==}

  string.prototype.trim@1.2.10:
    resolution: {integrity: sha512-Rs66F0P/1kedk5lyYyH9uBzuiI/kNRmwJAR9quK6VOtIpZ2G+hMZd+HQbbv25MgCA6gEffoMZYxlTod4WcdrKA==}
    engines: {node: '>= 0.4'}

  string.prototype.trimend@1.0.9:
    resolution: {integrity: sha512-G7Ok5C6E/j4SGfyLCloXTrngQIQU3PWtXGst3yM7Bea9FRURf1S42ZHlZZtsNque2FN2PoUhfZXYLNWwEr4dLQ==}
    engines: {node: '>= 0.4'}

  string.prototype.trimstart@1.0.8:
    resolution: {integrity: sha512-UXSH262CSZY1tfu3G3Secr6uGLCFVPMhIqHjlgCUtCCcgihYc/xKs9djMTMUOb2j1mVSeU8EU6NWc/iQKU6Gfg==}
    engines: {node: '>= 0.4'}

  strip-ansi@6.0.1:
    resolution: {integrity: sha512-Y38VPSHcqkFrCpFnQ9vuSXmquuv5oXOKpGeT6aGrr3o3Gc9AlVa6JBfUSOCnbxGGZF+/0ooI7KrPuUSztUdU5A==}
    engines: {node: '>=8'}

  strip-ansi@7.1.0:
    resolution: {integrity: sha512-iq6eVVI64nQQTRYq2KtEg2d2uU7LElhTJwsH4YzIHZshxlgZms/wIc4VoDQTlG/IvVIrBKG06CrZnp0qv7hkcQ==}
    engines: {node: '>=12'}

  strip-bom@3.0.0:
    resolution: {integrity: sha512-vavAMRXOgBVNF6nyEEmL3DBK19iRpDcoIwW+swQ+CbGiu7lju6t+JklA1MHweoWtadgt4ISVUsXLyDq34ddcwA==}
    engines: {node: '>=4'}

  strip-bom@4.0.0:
    resolution: {integrity: sha512-3xurFv5tEgii33Zi8Jtp55wEIILR9eh34FAW00PZf+JnSsTmV/ioewSgQl97JHvgjoRGwPShsWm+IdrxB35d0w==}
    engines: {node: '>=8'}

  strip-final-newline@2.0.0:
    resolution: {integrity: sha512-BrpvfNAE3dcvq7ll3xVumzjKjZQ5tI1sEUIKr3Uoks0XUl45St3FlatVqef9prk4jRDzhW6WZg+3bk93y6pLjA==}
    engines: {node: '>=6'}

  strip-json-comments@3.1.1:
    resolution: {integrity: sha512-6fPc+R4ihwqP6N/aIv2f1gMH8lOVtWQHoqC4yK6oSDVVocumAsfCqjkXnqiYMhmMwS/mEHLp7Vehlt3ql6lEig==}
    engines: {node: '>=8'}

  styled-jsx@5.1.6:
    resolution: {integrity: sha512-qSVyDTeMotdvQYoHWLNGwRFJHC+i+ZvdBRYosOFgC+Wg1vx4frN2/RG/NA7SYqqvKNLf39P2LSRA2pu6n0XYZA==}
    engines: {node: '>= 12.0.0'}
    peerDependencies:
      '@babel/core': '*'
      babel-plugin-macros: '*'
      react: '>= 16.8.0 || 17.x.x || ^18.0.0-0 || ^19.0.0-0'
    peerDependenciesMeta:
      '@babel/core':
        optional: true
      babel-plugin-macros:
        optional: true

  supports-color@7.2.0:
    resolution: {integrity: sha512-qpCAvRl9stuOHveKsn7HncJRvv501qIacKzQlO/+Lwxc9+0q2wLyv4Dfvt80/DPn2pqOBsJdDiogXGR9+OvwRw==}
    engines: {node: '>=8'}

  supports-color@8.1.1:
    resolution: {integrity: sha512-MpUEN2OodtUzxvKQl72cUF7RQ5EiHsGvSsVG0ia9c5RbWGL2CI4C7EpPS8UTBIplnlzZiNuV56w+FuNxy3ty2Q==}
    engines: {node: '>=10'}

  supports-preserve-symlinks-flag@1.0.0:
    resolution: {integrity: sha512-ot0WnXS9fgdkgIcePe6RHNk1WA8+muPa6cSjeR3V8K27q9BB1rTE3R1p7Hv0z1ZyAc8s6Vvv8DIyWf681MAt0w==}
    engines: {node: '>= 0.4'}

  suspend-react@0.1.3:
    resolution: {integrity: sha512-aqldKgX9aZqpoDp3e8/BZ8Dm7x1pJl+qI3ZKxDN0i/IQTWUwBx/ManmlVJ3wowqbno6c2bmiIfs+Um6LbsjJyQ==}
    peerDependencies:
      react: '>=17.0'

  svix-fetch@3.0.0:
    resolution: {integrity: sha512-rcADxEFhSqHbraZIsjyZNh4TF6V+koloX1OzZ+AQuObX9mZ2LIMhm1buZeuc5BIZPftZpJCMBsSiBaeszo9tRw==}

  svix@1.68.0:
    resolution: {integrity: sha512-buhG3WufYm4kjjJyJ8UfO8BaNYB8QP7z4lc2QVdomRTXDQVVMX/KKmlVUke9xCN+YkQmOibjt+co/y6Hcy7yYw==}

  swr@2.3.3:
    resolution: {integrity: sha512-dshNvs3ExOqtZ6kJBaAsabhPdHyeY4P2cKwRCniDVifBMoG/SVI7tfLWqPXriVspf2Rg4tPzXJTnwaihIeFw2A==}
    peerDependencies:
      react: ^16.11.0 || ^17.0.0 || ^18.0.0 || ^19.0.0

  symbol-tree@3.2.4:
    resolution: {integrity: sha512-9QNk5KwDF+Bvz+PyObkmSYjI5ksVUYtjW7AU22r2NKcfLJcXp96hkDWU3+XndOsUb+AQ9QhfzfCT2O+CNWT5Tw==}

  synckit@0.11.8:
    resolution: {integrity: sha512-+XZ+r1XGIJGeQk3VvXhT6xx/VpbHsRzsTkGgF6E5RX9TTXD0118l87puaEBZ566FhqblC6U0d4XnubznJDm30A==}
    engines: {node: ^14.18.0 || >=16.0.0}

  tailwind-merge@3.3.1:
    resolution: {integrity: sha512-gBXpgUm/3rp1lMZZrM/w7D8GKqshif0zAymAhbCyIt8KMe+0v9DQ7cdYLR4FHH/cKpdTXb+A/tKKU3eolfsI+g==}

  tailwindcss-animate@1.0.7:
    resolution: {integrity: sha512-bl6mpH3T7I3UFxuvDEXLxy/VuFxBk5bbzplh7tXI68mwMokNYd1t9qPBHlnyTwfa4JGC4zP516I1hYYtQ/vspA==}
    peerDependencies:
      tailwindcss: '>=3.0.0 || insiders'

  tailwindcss@4.1.10:
    resolution: {integrity: sha512-P3nr6WkvKV/ONsTzj6Gb57sWPMX29EPNPopo7+FcpkQaNsrNpZ1pv8QmrYI2RqEKD7mlGqLnGovlcYnBK0IqUA==}

  tapable@2.2.2:
    resolution: {integrity: sha512-Re10+NauLTMCudc7T5WLFLAwDhQ0JWdrMK+9B2M8zR5hRExKmsRDCBA7/aV/pNJFltmBFO5BAMlQFi/vq3nKOg==}
    engines: {node: '>=6'}

  tar@7.4.3:
    resolution: {integrity: sha512-5S7Va8hKfV7W5U6g3aYxXmlPoZVAwUMy9AOKyF2fVuZa2UD3qZjg578OrLRt8PcNN1PleVaL/5/yYATNL0ICUw==}
    engines: {node: '>=18'}

  test-exclude@6.0.0:
    resolution: {integrity: sha512-cAGWPIyOHU6zlmg88jwm7VRyXnMN7iV68OGAbYDk/Mh/xC/pzVPlQtY6ngoIH/5/tciuhGfvESU8GrHrcxD56w==}
    engines: {node: '>=8'}

<<<<<<< HEAD
  three-mesh-bvh@0.8.3:
    resolution: {integrity: sha512-4G5lBaF+g2auKX3P0yqx+MJC6oVt6sB5k+CchS6Ob0qvH0YIhuUk1eYr7ktsIpY+albCqE80/FVQGV190PmiAg==}
    peerDependencies:
      three: '>= 0.159.0'

  three-stdlib@2.36.0:
    resolution: {integrity: sha512-kv0Byb++AXztEGsULgMAs8U2jgUdz6HPpAB/wDJnLiLlaWQX2APHhiTJIN7rqW+Of0eRgcp7jn05U1BsCP3xBA==}
    peerDependencies:
      three: '>=0.128.0'

  three@0.177.0:
    resolution: {integrity: sha512-EiXv5/qWAaGI+Vz2A+JfavwYCMdGjxVsrn3oBwllUoqYeaBO75J63ZfyaQKoiLrqNHoTlUc6PFgMXnS0kI45zg==}
=======
  text-segmentation@1.0.3:
    resolution: {integrity: sha512-iOiPUo/BGnZ6+54OsWxZidGCsdU8YbE4PSpdPinp7DeMtUJNJBoJ/ouUSTJjHkh1KntHaltHl/gDs2FC4i5+Nw==}
>>>>>>> 1b24b078

  tiny-invariant@1.3.3:
    resolution: {integrity: sha512-+FbBPE1o9QAYvviau/qC5SE3caw21q3xkvWKBtja5vgqOWIHHJ3ioaq1VPfn/Szqctz2bU/oYeKd9/z5BL+PVg==}

  tinyglobby@0.2.14:
    resolution: {integrity: sha512-tX5e7OM1HnYr2+a2C/4V0htOcSQcoSTH9KgJnVvNm5zm/cyEWKJ7j7YutsH9CxMdtOkkLFy2AHrMci9IM8IPZQ==}
    engines: {node: '>=12.0.0'}

  tldts-core@6.1.86:
    resolution: {integrity: sha512-Je6p7pkk+KMzMv2XXKmAE3McmolOQFdxkKw0R8EYNr7sELW46JqnNeTX8ybPiQgvg1ymCoF8LXs5fzFaZvJPTA==}

  tldts@6.1.86:
    resolution: {integrity: sha512-WMi/OQ2axVTf/ykqCQgXiIct+mSQDFdH2fkwhPwgEwvJ1kSzZRiinb0zF2Xb8u4+OqPChmyI6MEu4EezNJz+FQ==}
    hasBin: true

  tmpl@1.0.5:
    resolution: {integrity: sha512-3f0uOEAQwIqGuWW2MVzYg8fV/QNnc/IpuJNG837rLuczAaLVHslWHZQj4IGiEl5Hs3kkbhwL9Ab7Hrsmuj+Smw==}

  to-regex-range@5.0.1:
    resolution: {integrity: sha512-65P7iz6X5yEr1cwcgvQxbbIw7Uk3gOy5dIdtZ4rDveLqhrdJP+Li/Hx6tyK0NEb+2GCyneCMJiGqrADCSNk8sQ==}
    engines: {node: '>=8.0'}

  tough-cookie@5.1.2:
    resolution: {integrity: sha512-FVDYdxtnj0G6Qm/DhNPSb8Ju59ULcup3tuJxkFb5K8Bv2pUXILbf0xZWU8PX8Ov19OXljbUyveOFwRMwkXzO+A==}
    engines: {node: '>=16'}

  tr46@0.0.3:
    resolution: {integrity: sha512-N3WMsuqV66lT30CrXNbEjx4GEwlow3v6rr4mCcv6prnfwhS01rkgyFdjPNBYd9br7LpXV1+Emh01fHnq2Gdgrw==}

  tr46@5.1.1:
    resolution: {integrity: sha512-hdF5ZgjTqgAntKkklYw0R03MG2x/bSzTtkxmIRw/sTNV8YXsCJ1tfLAX23lhxhHJlEf3CRCOCGGWw3vI3GaSPw==}
    engines: {node: '>=18'}

  troika-three-text@0.52.4:
    resolution: {integrity: sha512-V50EwcYGruV5rUZ9F4aNsrytGdKcXKALjEtQXIOBfhVoZU9VAqZNIoGQ3TMiooVqFAbR1w15T+f+8gkzoFzawg==}
    peerDependencies:
      three: '>=0.125.0'

  troika-three-utils@0.52.4:
    resolution: {integrity: sha512-NORAStSVa/BDiG52Mfudk4j1FG4jC4ILutB3foPnfGbOeIs9+G5vZLa0pnmnaftZUGm4UwSoqEpWdqvC7zms3A==}
    peerDependencies:
      three: '>=0.125.0'

  troika-worker-utils@0.52.0:
    resolution: {integrity: sha512-W1CpvTHykaPH5brv5VHLfQo9D1OYuo0cSBEUQFFT/nBUzM8iD6Lq2/tgG/f1OelbAS1WtaTPQzE5uM49egnngw==}

  ts-api-utils@2.1.0:
    resolution: {integrity: sha512-CUgTZL1irw8u29bzrOD/nH85jqyc74D6SshFgujOIA7osm2Rz7dYH77agkx7H4FBNxDq7Cjf+IjaX/8zwFW+ZQ==}
    engines: {node: '>=18.12'}
    peerDependencies:
      typescript: '>=4.8.4'

  ts-jest@29.4.0:
    resolution: {integrity: sha512-d423TJMnJGu80/eSgfQ5w/R+0zFJvdtTxwtF9KzFFunOpSeD+79lHJQIiAhluJoyGRbvj9NZJsl9WjCUo0ND7Q==}
    engines: {node: ^14.15.0 || ^16.10.0 || ^18.0.0 || >=20.0.0}
    hasBin: true
    peerDependencies:
      '@babel/core': '>=7.0.0-beta.0 <8'
      '@jest/transform': ^29.0.0 || ^30.0.0
      '@jest/types': ^29.0.0 || ^30.0.0
      babel-jest: ^29.0.0 || ^30.0.0
      esbuild: '*'
      jest: ^29.0.0 || ^30.0.0
      jest-util: ^29.0.0 || ^30.0.0
      typescript: '>=4.3 <6'
    peerDependenciesMeta:
      '@babel/core':
        optional: true
      '@jest/transform':
        optional: true
      '@jest/types':
        optional: true
      babel-jest:
        optional: true
      esbuild:
        optional: true
      jest-util:
        optional: true

  tsconfig-paths@3.15.0:
    resolution: {integrity: sha512-2Ac2RgzDe/cn48GvOe3M+o82pEFewD3UPbyoUHHdKasHwJKjds4fLXWf/Ux5kATBKN20oaFGu+jbElp1pos0mg==}

  tslib@2.8.1:
    resolution: {integrity: sha512-oJFu94HQb+KVduSUQL7wnpmqnfmLsOA/nAh6b6EH0wCEoK0/mPeXU6c3wKDV83MkOuHPRHtSXKKU99IBazS/2w==}

  tunnel-rat@0.1.2:
    resolution: {integrity: sha512-lR5VHmkPhzdhrM092lI2nACsLO4QubF0/yoOhzX7c+wIpbN1GjHNzCc91QlpxBi+cnx8vVJ+Ur6vL5cEoQPFpQ==}

  type-check@0.4.0:
    resolution: {integrity: sha512-XleUoc9uwGXqjWwXaUTZAmzMcFZ5858QA2vvx1Ur5xIcixXIP+8LnFDgRplU30us6teqdlskFfu+ae4K79Ooew==}
    engines: {node: '>= 0.8.0'}

  type-detect@4.0.8:
    resolution: {integrity: sha512-0fr/mIH1dlO+x7TlcMy+bIDqKPsw/70tVyeHW787goQjhmqaZe10uwLujubK9q9Lg6Fiho1KUKDYz0Z7k7g5/g==}
    engines: {node: '>=4'}

  type-fest@0.21.3:
    resolution: {integrity: sha512-t0rzBq87m3fVcduHDUFhKmyyX+9eo6WQjZvf51Ea/M0Q7+T374Jp1aUiyUl0GKxp8M/OETVHSDvmkyPgvX+X2w==}
    engines: {node: '>=10'}

  type-fest@4.41.0:
    resolution: {integrity: sha512-TeTSQ6H5YHvpqVwBRcnLDCBnDOHWYu7IvGbHT6N8AOymcr9PJGjc1GTtiWZTYg0NCgYwvnYWEkVChQAr9bjfwA==}
    engines: {node: '>=16'}

  typed-array-buffer@1.0.3:
    resolution: {integrity: sha512-nAYYwfY3qnzX30IkA6AQZjVbtK6duGontcQm1WSG1MD94YLqK0515GNApXkoxKOWMusVssAHWLh9SeaoefYFGw==}
    engines: {node: '>= 0.4'}

  typed-array-byte-length@1.0.3:
    resolution: {integrity: sha512-BaXgOuIxz8n8pIq3e7Atg/7s+DpiYrxn4vdot3w9KbnBhcRQq6o3xemQdIfynqSeXeDrF32x+WvfzmOjPiY9lg==}
    engines: {node: '>= 0.4'}

  typed-array-byte-offset@1.0.4:
    resolution: {integrity: sha512-bTlAFB/FBYMcuX81gbL4OcpH5PmlFHqlCCpAl8AlEzMz5k53oNDvN8p1PNOWLEmI2x4orp3raOFB51tv9X+MFQ==}
    engines: {node: '>= 0.4'}

  typed-array-length@1.0.7:
    resolution: {integrity: sha512-3KS2b+kL7fsuk/eJZ7EQdnEmQoaho/r6KUef7hxvltNA5DR8NAUM+8wJMbJyZ4G9/7i3v5zPBIMN5aybAh2/Jg==}
    engines: {node: '>= 0.4'}

  typescript@5.8.3:
    resolution: {integrity: sha512-p1diW6TqL9L07nNxvRMM7hMMw4c5XOo/1ibL4aAIGmSAt9slTE1Xgw5KWuof2uTOvCg9BY7ZRi+GaF+7sfgPeQ==}
    engines: {node: '>=14.17'}
    hasBin: true

  unbox-primitive@1.1.0:
    resolution: {integrity: sha512-nWJ91DjeOkej/TA8pXQ3myruKpKEYgqvpw9lz4OPHj/NWFNluYrjbz9j01CJ8yKQd2g4jFoOkINCTW2I5LEEyw==}
    engines: {node: '>= 0.4'}

  undici-types@6.21.0:
    resolution: {integrity: sha512-iwDZqg0QAGrg9Rav5H4n0M64c3mkR59cJ6wQp+7C4nI0gsmExaedaYLNO44eT4AtBBwjbTiGPMlt2Md0T9H9JQ==}

  undici-types@7.8.0:
    resolution: {integrity: sha512-9UJ2xGDvQ43tYyVMpuHlsgApydB8ZKfVYTsLDhXkFL/6gfkp+U8xTGdh8pMJv1SpZna0zxG1DwsKZsreLbXBxw==}

  unrs-resolver@1.9.1:
    resolution: {integrity: sha512-4AZVxP05JGN6DwqIkSP4VKLOcwQa5l37SWHF/ahcuqBMbfxbpN1L1QKafEhWCziHhzKex9H/AR09H0OuVyU+9g==}

  update-browserslist-db@1.1.3:
    resolution: {integrity: sha512-UxhIZQ+QInVdunkDAaiazvvT/+fXL5Osr0JZlJulepYu6Jd7qJtDZjlur0emRlT71EN3ScPoE7gvsuIKKNavKw==}
    hasBin: true
    peerDependencies:
      browserslist: '>= 4.21.0'

  uploadthing@7.7.3:
    resolution: {integrity: sha512-jmPMVoqM+fWP1EXiwP6VBLTJykZ8z4ryrUr1N8yc87T+cxZw2vyvX2ReCaLhfjdbielPjHm486VCHtO2gYBFQA==}
    engines: {node: '>=18.13.0'}
    peerDependencies:
      express: '*'
      fastify: '*'
      h3: '*'
      next: '*'
      tailwindcss: ^3.0.0 || ^4.0.0-beta.0
    peerDependenciesMeta:
      express:
        optional: true
      fastify:
        optional: true
      h3:
        optional: true
      next:
        optional: true
      tailwindcss:
        optional: true

  uri-js@4.4.1:
    resolution: {integrity: sha512-7rKUyy33Q1yc98pQ1DAmLtwX109F7TIfWlW1Ydo8Wl1ii1SeHieeh0HHfPeL2fMXK6z0s8ecKs9frCuLJvndBg==}

  url-parse@1.5.10:
    resolution: {integrity: sha512-WypcfiRhfeUP9vvF0j6rw0J3hrWrw6iZv3+22h6iRMJ/8z1Tj6XfLP4DsUix5MhMPnXpiHDoKyoZ/bdCkwBCiQ==}

  use-callback-ref@1.3.3:
    resolution: {integrity: sha512-jQL3lRnocaFtu3V00JToYz/4QkNWswxijDaCVNZRiRTO3HQDLsdu1ZtmIUvV4yPp+rvWm5j0y0TG/S61cuijTg==}
    engines: {node: '>=10'}
    peerDependencies:
      '@types/react': 19.1.8
      react: ^16.8.0 || ^17.0.0 || ^18.0.0 || ^19.0.0 || ^19.0.0-rc
    peerDependenciesMeta:
      '@types/react':
        optional: true

  use-sidecar@1.1.3:
    resolution: {integrity: sha512-Fedw0aZvkhynoPYlA5WXrMCAMm+nSWdZt6lzJQ7Ok8S6Q+VsHmHpRWndVRJ8Be0ZbkfPc5LRYH+5XrzXcEeLRQ==}
    engines: {node: '>=10'}
    peerDependencies:
      '@types/react': 19.1.8
      react: ^16.8.0 || ^17.0.0 || ^18.0.0 || ^19.0.0 || ^19.0.0-rc
    peerDependenciesMeta:
      '@types/react':
        optional: true

  use-sync-external-store@1.5.0:
    resolution: {integrity: sha512-Rb46I4cGGVBmjamjphe8L/UnvJD+uPPtTkNvX5mZgqdbavhI4EbgIWJiIHXJ8bc/i9EQGPRh4DwEURJ552Do0A==}
    peerDependencies:
      react: ^16.8.0 || ^17.0.0 || ^18.0.0 || ^19.0.0

<<<<<<< HEAD
  utility-types@3.11.0:
    resolution: {integrity: sha512-6Z7Ma2aVEWisaL6TvBCy7P8rm2LQoPv6dJ7ecIaIixHcwfbJ0x7mWdbcwlIM5IGQxPZSFYeqRCqlOOeKoJYMkw==}
    engines: {node: '>= 4'}
=======
  utrie@1.0.2:
    resolution: {integrity: sha512-1MLa5ouZiOmQzUbjbu9VmjLzn1QLXBhwpUa7kdLUQK+KQ5KA9I1vk5U4YHe/X2Ch7PYnJfWuWT+VbuxbGwljhw==}
>>>>>>> 1b24b078

  uuid@10.0.0:
    resolution: {integrity: sha512-8XkAphELsDnEGrDxUOHB3RGvXz6TeuYSGEZBOjtTtPm2lwhGBjLgOzLHB63IUWfBpNucQjND6d3AOudO+H3RWQ==}
    hasBin: true

  v8-to-istanbul@9.3.0:
    resolution: {integrity: sha512-kiGUalWN+rgBJ/1OHZsBtU4rXZOfj/7rKQxULKlIzwzQSvMJUUNgPwJEEh7gU6xEVxC0ahoOBvN2YI8GH6FNgA==}
    engines: {node: '>=10.12.0'}

  victory-vendor@37.3.6:
    resolution: {integrity: sha512-SbPDPdDBYp+5MJHhBCAyI7wKM3d5ivekigc2Dk2s7pgbZ9wIgIBYGVw4zGHBml/qTFbexrofXW6Gu4noGxrOwQ==}

  w3c-xmlserializer@5.0.0:
    resolution: {integrity: sha512-o8qghlI8NZHU1lLPrpi2+Uq7abh4GGPpYANlalzWxyWteJOCsr/P+oPBA49TOLu5FTZO4d3F9MnWJfiMo4BkmA==}
    engines: {node: '>=18'}

  walker@1.0.8:
    resolution: {integrity: sha512-ts/8E8l5b7kY0vlWLewOkDXMmPdLcVV4GmOQLyxuSswIJsweeFZtAsMF7k1Nszz+TYBQrlYRmzOnr398y1JemQ==}

  webgl-constants@1.1.1:
    resolution: {integrity: sha512-LkBXKjU5r9vAW7Gcu3T5u+5cvSvh5WwINdr0C+9jpzVB41cjQAP5ePArDtk/WHYdVj0GefCgM73BA7FlIiNtdg==}

  webgl-sdf-generator@1.1.1:
    resolution: {integrity: sha512-9Z0JcMTFxeE+b2x1LJTdnaT8rT8aEp7MVxkNwoycNmJWwPdzoXzMh0BjJSh/AEFP+KPYZUli814h8bJZFIZ2jA==}

  webidl-conversions@3.0.1:
    resolution: {integrity: sha512-2JAn3z8AR6rjK8Sm8orRC0h/bcl/DqL7tRPdGZ4I1CjdF+EaMLmYxBHyXuKL849eucPFhvBoxMsflfOb8kxaeQ==}

  webidl-conversions@7.0.0:
    resolution: {integrity: sha512-VwddBukDzu71offAQR975unBIGqfKZpM+8ZX6ySk8nYhVoo5CYaZyzt3YBvYtRtO+aoGlqxPg/B87NGVZ/fu6g==}
    engines: {node: '>=12'}

  whatwg-encoding@3.1.1:
    resolution: {integrity: sha512-6qN4hJdMwfYBtE3YBTTHhoeuUrDBPZmbQaxWAqSALV/MeEnR5z1xd8UKud2RAkFoPkmB+hli1TZSnyi84xz1vQ==}
    engines: {node: '>=18'}

  whatwg-fetch@3.6.20:
    resolution: {integrity: sha512-EqhiFU6daOA8kpjOWTL0olhVOF3i7OrFzSYiGsEMB8GcXS+RrzauAERX65xMeNWVqxA6HXH2m69Z9LaKKdisfg==}

  whatwg-mimetype@4.0.0:
    resolution: {integrity: sha512-QaKxh0eNIi2mE9p2vEdzfagOKHCcj1pJ56EEHGQOVxp8r9/iszLUUV7v89x9O1p/T+NlTM5W7jW6+cz4Fq1YVg==}
    engines: {node: '>=18'}

  whatwg-url@14.2.0:
    resolution: {integrity: sha512-De72GdQZzNTUBBChsXueQUnPKDkg/5A5zp7pFDuQAj5UFoENpiACU0wlCvzpAGnTkj++ihpKwKyYewn/XNUbKw==}
    engines: {node: '>=18'}

  whatwg-url@5.0.0:
    resolution: {integrity: sha512-saE57nupxk6v3HY35+jzBwYa0rKSy0XR8JSxZPwgLr7ys0IBzhGviA1/TUGJLmSVqs8pb9AnvICXEuOHLprYTw==}

  which-boxed-primitive@1.1.1:
    resolution: {integrity: sha512-TbX3mj8n0odCBFVlY8AxkqcHASw3L60jIuF8jFP78az3C2YhmGvqbHBpAjTRH2/xqYunrJ9g1jSyjCjpoWzIAA==}
    engines: {node: '>= 0.4'}

  which-builtin-type@1.2.1:
    resolution: {integrity: sha512-6iBczoX+kDQ7a3+YJBnh3T+KZRxM/iYNPXicqk66/Qfm1b93iu+yOImkg0zHbj5LNOcNv1TEADiZ0xa34B4q6Q==}
    engines: {node: '>= 0.4'}

  which-collection@1.0.2:
    resolution: {integrity: sha512-K4jVyjnBdgvc86Y6BkaLZEN933SwYOuBFkdmBu9ZfkcAbdVbpITnDmjvZ/aQjRXQrv5EPkTnD1s39GiiqbngCw==}
    engines: {node: '>= 0.4'}

  which-typed-array@1.1.19:
    resolution: {integrity: sha512-rEvr90Bck4WZt9HHFC4DJMsjvu7x+r6bImz0/BrbWb7A2djJ8hnZMrWnHo9F8ssv0OMErasDhftrfROTyqSDrw==}
    engines: {node: '>= 0.4'}

  which@2.0.2:
    resolution: {integrity: sha512-BLI3Tl1TW3Pvl70l3yq3Y64i+awpwXqsGBYWkkqMtnbXgrMD+yj7rhW0kuEDxzJaYXGjEW5ogapKNMEKNMjibA==}
    engines: {node: '>= 8'}
    hasBin: true

  word-wrap@1.2.5:
    resolution: {integrity: sha512-BN22B5eaMMI9UMtjrGd5g5eCYPpCPDUy0FJXbYsaT5zYxjFOckS53SQDE3pWkVoWpHXVb3BrYcEN4Twa55B5cA==}
    engines: {node: '>=0.10.0'}

  wrap-ansi@7.0.0:
    resolution: {integrity: sha512-YVGIj2kamLSTxw6NsZjoBxfSwsn0ycdesmc4p+Q21c5zPuZ1pl+NfxVdxPtdHvmNVOQ6XSYG4AUtyt/Fi7D16Q==}
    engines: {node: '>=10'}

  wrap-ansi@8.1.0:
    resolution: {integrity: sha512-si7QWI6zUMq56bESFvagtmzMdGOtoxfR+Sez11Mobfc7tm+VkUckk9bW2UeffTGVUbOksxmSw0AA2gs8g71NCQ==}
    engines: {node: '>=12'}

  wrap-ansi@9.0.0:
    resolution: {integrity: sha512-G8ura3S+3Z2G+mkgNRq8dqaFZAuxfsxpBB8OCTGRTCtp+l/v9nbFNmCUP1BZMts3G1142MsZfn6eeUKrr4PD1Q==}
    engines: {node: '>=18'}

  wrappy@1.0.2:
    resolution: {integrity: sha512-l4Sp/DRseor9wL6EvV2+TuQn63dMkPjZ/sp9XkghTEbV9KlPS1xUsZ3u7/IQO4wxtcFB4bgpQPRcR3QCvezPcQ==}

  write-file-atomic@5.0.1:
    resolution: {integrity: sha512-+QU2zd6OTD8XWIJCbffaiQeH9U73qIqafo1x6V1snCWYGJf6cVE0cDR4D8xRzcEnfI21IFrUPzPGtcPf8AC+Rw==}
    engines: {node: ^14.17.0 || ^16.13.0 || >=18.0.0}

  ws@8.18.2:
    resolution: {integrity: sha512-DMricUmwGZUVr++AEAe2uiVM7UoO9MAVZMDu05UQOaUII0lp+zOzLLU4Xqh/JvTqklB1T4uELaaPBKyjE1r4fQ==}
    engines: {node: '>=10.0.0'}
    peerDependencies:
      bufferutil: ^4.0.1
      utf-8-validate: '>=5.0.2'
    peerDependenciesMeta:
      bufferutil:
        optional: true
      utf-8-validate:
        optional: true

  xml-name-validator@5.0.0:
    resolution: {integrity: sha512-EvGK8EJ3DhaHfbRlETOWAS5pO9MZITeauHKJyb8wyajUfQUenkIg2MvLDTZ4T/TgIcm3HU0TFBgWWboAZ30UHg==}
    engines: {node: '>=18'}

  xmlchars@2.2.0:
    resolution: {integrity: sha512-JZnDKK8B0RCDw84FNdDAIpZK+JuJw+s7Lz8nksI7SIuU3UXJJslUthsi+uWBUYOwPFwW7W7PRLRfUKpxjtjFCw==}

  y18n@5.0.8:
    resolution: {integrity: sha512-0pfFzegeDWJHJIAmTLRP2DwHjdF5s7jo9tuztdQxAhINCdvS+3nGINqPd00AphqJR/0LhANUS6/+7SCb98YOfA==}
    engines: {node: '>=10'}

  yallist@3.1.1:
    resolution: {integrity: sha512-a4UGQaWPH59mOXUYnAG2ewncQS4i4F43Tv3JoAM+s2VDAmS9NsK8GpDMLrCHPksFT7h3K6TOoUNn2pb7RoXx4g==}

  yallist@5.0.0:
    resolution: {integrity: sha512-YgvUTfwqyc7UXVMrB+SImsVYSmTS8X/tSrtdNZMImM+n7+QTriRXyXim0mBrTXNeqzVF0KWGgHPeiyViFFrNDw==}
    engines: {node: '>=18'}

  yaml@2.8.0:
    resolution: {integrity: sha512-4lLa/EcQCB0cJkyts+FpIRx5G/llPxfP6VQU5KByHEhLxY3IJCH0f0Hy1MHI8sClTvsIb8qwRJ6R/ZdlDJ/leQ==}
    engines: {node: '>= 14.6'}
    hasBin: true

  yargs-parser@21.1.1:
    resolution: {integrity: sha512-tVpsJW7DdjecAiFpbIB1e3qxIQsE6NoPc5/eTdrbbIC4h0LVsWhnoa3g+m2HclBIujHzsxZ4VJVA+GUuc2/LBw==}
    engines: {node: '>=12'}

  yargs@17.7.2:
    resolution: {integrity: sha512-7dSzzRQ++CKnNI/krKnYRV7JKKPUXMEh61soaHKg9mrWEhzFWhFnxPxGl+69cD1Ou63C13NUPCnmIcrvqCuM6w==}
    engines: {node: '>=12'}

  yocto-queue@0.1.0:
    resolution: {integrity: sha512-rVksvsnNCdJ/ohGc6xgPwyN8eheCxsiLM8mxuE/t/mOVqJewPuO1miLpTHQiRgTKCLexL4MeAFVagts7HmNZ2Q==}
    engines: {node: '>=10'}

  zod@3.25.67:
    resolution: {integrity: sha512-idA2YXwpCdqUSKRCACDE6ItZD9TZzy3OZMtpfLoh6oPR47lipysRrJfjzMqFxQ3uJuUPyUeWe1r9vLH33xO/Qw==}

  zustand@4.5.7:
    resolution: {integrity: sha512-CHOUy7mu3lbD6o6LJLfllpjkzhHXSBlX8B9+qPddUsIfeF5S/UZ5q0kmCsnRqT1UHFQZchNFDDzMbQsuesHWlw==}
    engines: {node: '>=12.7.0'}
    peerDependencies:
      '@types/react': 19.1.8
      immer: '>=9.0.6'
      react: '>=16.8'
    peerDependenciesMeta:
      '@types/react':
        optional: true
      immer:
        optional: true
      react:
        optional: true

  zustand@5.0.6:
    resolution: {integrity: sha512-ihAqNeUVhe0MAD+X8M5UzqyZ9k3FFZLBTtqo6JLPwV53cbRB/mJwBI0PxcIgqhBBHlEs8G45OTDTMq3gNcLq3A==}
    engines: {node: '>=12.20.0'}
    peerDependencies:
      '@types/react': 19.1.8
      immer: '>=9.0.6'
      react: '>=18.0.0'
      use-sync-external-store: '>=1.2.0'
    peerDependenciesMeta:
      '@types/react':
        optional: true
      immer:
        optional: true
      react:
        optional: true
      use-sync-external-store:
        optional: true

snapshots:

  '@alloc/quick-lru@5.2.0': {}

  '@ampproject/remapping@2.3.0':
    dependencies:
      '@jridgewell/gen-mapping': 0.3.8
      '@jridgewell/trace-mapping': 0.3.25

  '@asamuzakjp/css-color@3.2.0':
    dependencies:
      '@csstools/css-calc': 2.1.4(@csstools/css-parser-algorithms@3.0.5(@csstools/css-tokenizer@3.0.4))(@csstools/css-tokenizer@3.0.4)
      '@csstools/css-color-parser': 3.0.10(@csstools/css-parser-algorithms@3.0.5(@csstools/css-tokenizer@3.0.4))(@csstools/css-tokenizer@3.0.4)
      '@csstools/css-parser-algorithms': 3.0.5(@csstools/css-tokenizer@3.0.4)
      '@csstools/css-tokenizer': 3.0.4
      lru-cache: 10.4.3

  '@babel/code-frame@7.27.1':
    dependencies:
      '@babel/helper-validator-identifier': 7.27.1
      js-tokens: 4.0.0
      picocolors: 1.1.1

  '@babel/compat-data@7.27.7': {}

  '@babel/core@7.27.7':
    dependencies:
      '@ampproject/remapping': 2.3.0
      '@babel/code-frame': 7.27.1
      '@babel/generator': 7.27.5
      '@babel/helper-compilation-targets': 7.27.2
      '@babel/helper-module-transforms': 7.27.3(@babel/core@7.27.7)
      '@babel/helpers': 7.27.6
      '@babel/parser': 7.27.7
      '@babel/template': 7.27.2
      '@babel/traverse': 7.27.7
      '@babel/types': 7.27.7
      convert-source-map: 2.0.0
      debug: 4.4.1
      gensync: 1.0.0-beta.2
      json5: 2.2.3
      semver: 6.3.1
    transitivePeerDependencies:
      - supports-color

  '@babel/generator@7.27.5':
    dependencies:
      '@babel/parser': 7.27.7
      '@babel/types': 7.27.7
      '@jridgewell/gen-mapping': 0.3.8
      '@jridgewell/trace-mapping': 0.3.25
      jsesc: 3.1.0

  '@babel/helper-compilation-targets@7.27.2':
    dependencies:
      '@babel/compat-data': 7.27.7
      '@babel/helper-validator-option': 7.27.1
      browserslist: 4.25.1
      lru-cache: 5.1.1
      semver: 6.3.1

  '@babel/helper-module-imports@7.27.1':
    dependencies:
      '@babel/traverse': 7.27.7
      '@babel/types': 7.27.7
    transitivePeerDependencies:
      - supports-color

  '@babel/helper-module-transforms@7.27.3(@babel/core@7.27.7)':
    dependencies:
      '@babel/core': 7.27.7
      '@babel/helper-module-imports': 7.27.1
      '@babel/helper-validator-identifier': 7.27.1
      '@babel/traverse': 7.27.7
    transitivePeerDependencies:
      - supports-color

  '@babel/helper-plugin-utils@7.27.1': {}

  '@babel/helper-string-parser@7.27.1': {}

  '@babel/helper-validator-identifier@7.27.1': {}

  '@babel/helper-validator-option@7.27.1': {}

  '@babel/helpers@7.27.6':
    dependencies:
      '@babel/template': 7.27.2
      '@babel/types': 7.27.7

  '@babel/parser@7.27.7':
    dependencies:
      '@babel/types': 7.27.7

  '@babel/plugin-syntax-async-generators@7.8.4(@babel/core@7.27.7)':
    dependencies:
      '@babel/core': 7.27.7
      '@babel/helper-plugin-utils': 7.27.1

  '@babel/plugin-syntax-bigint@7.8.3(@babel/core@7.27.7)':
    dependencies:
      '@babel/core': 7.27.7
      '@babel/helper-plugin-utils': 7.27.1

  '@babel/plugin-syntax-class-properties@7.12.13(@babel/core@7.27.7)':
    dependencies:
      '@babel/core': 7.27.7
      '@babel/helper-plugin-utils': 7.27.1

  '@babel/plugin-syntax-class-static-block@7.14.5(@babel/core@7.27.7)':
    dependencies:
      '@babel/core': 7.27.7
      '@babel/helper-plugin-utils': 7.27.1

  '@babel/plugin-syntax-import-attributes@7.27.1(@babel/core@7.27.7)':
    dependencies:
      '@babel/core': 7.27.7
      '@babel/helper-plugin-utils': 7.27.1

  '@babel/plugin-syntax-import-meta@7.10.4(@babel/core@7.27.7)':
    dependencies:
      '@babel/core': 7.27.7
      '@babel/helper-plugin-utils': 7.27.1

  '@babel/plugin-syntax-json-strings@7.8.3(@babel/core@7.27.7)':
    dependencies:
      '@babel/core': 7.27.7
      '@babel/helper-plugin-utils': 7.27.1

  '@babel/plugin-syntax-jsx@7.27.1(@babel/core@7.27.7)':
    dependencies:
      '@babel/core': 7.27.7
      '@babel/helper-plugin-utils': 7.27.1

  '@babel/plugin-syntax-logical-assignment-operators@7.10.4(@babel/core@7.27.7)':
    dependencies:
      '@babel/core': 7.27.7
      '@babel/helper-plugin-utils': 7.27.1

  '@babel/plugin-syntax-nullish-coalescing-operator@7.8.3(@babel/core@7.27.7)':
    dependencies:
      '@babel/core': 7.27.7
      '@babel/helper-plugin-utils': 7.27.1

  '@babel/plugin-syntax-numeric-separator@7.10.4(@babel/core@7.27.7)':
    dependencies:
      '@babel/core': 7.27.7
      '@babel/helper-plugin-utils': 7.27.1

  '@babel/plugin-syntax-object-rest-spread@7.8.3(@babel/core@7.27.7)':
    dependencies:
      '@babel/core': 7.27.7
      '@babel/helper-plugin-utils': 7.27.1

  '@babel/plugin-syntax-optional-catch-binding@7.8.3(@babel/core@7.27.7)':
    dependencies:
      '@babel/core': 7.27.7
      '@babel/helper-plugin-utils': 7.27.1

  '@babel/plugin-syntax-optional-chaining@7.8.3(@babel/core@7.27.7)':
    dependencies:
      '@babel/core': 7.27.7
      '@babel/helper-plugin-utils': 7.27.1

  '@babel/plugin-syntax-private-property-in-object@7.14.5(@babel/core@7.27.7)':
    dependencies:
      '@babel/core': 7.27.7
      '@babel/helper-plugin-utils': 7.27.1

  '@babel/plugin-syntax-top-level-await@7.14.5(@babel/core@7.27.7)':
    dependencies:
      '@babel/core': 7.27.7
      '@babel/helper-plugin-utils': 7.27.1

  '@babel/plugin-syntax-typescript@7.27.1(@babel/core@7.27.7)':
    dependencies:
      '@babel/core': 7.27.7
      '@babel/helper-plugin-utils': 7.27.1

  '@babel/runtime@7.27.6': {}

  '@babel/template@7.27.2':
    dependencies:
      '@babel/code-frame': 7.27.1
      '@babel/parser': 7.27.7
      '@babel/types': 7.27.7

  '@babel/traverse@7.27.7':
    dependencies:
      '@babel/code-frame': 7.27.1
      '@babel/generator': 7.27.5
      '@babel/parser': 7.27.7
      '@babel/template': 7.27.2
      '@babel/types': 7.27.7
      debug: 4.4.1
      globals: 11.12.0
    transitivePeerDependencies:
      - supports-color

  '@babel/types@7.27.7':
    dependencies:
      '@babel/helper-string-parser': 7.27.1
      '@babel/helper-validator-identifier': 7.27.1

  '@bcoe/v8-coverage@0.2.3': {}

  '@clerk/backend@2.3.0(react-dom@19.1.0(react@19.1.0))(react@19.1.0)':
    dependencies:
      '@clerk/shared': 3.10.0(react-dom@19.1.0(react@19.1.0))(react@19.1.0)
      '@clerk/types': 4.62.0
      cookie: 1.0.2
      snakecase-keys: 8.0.1
      tslib: 2.8.1
    transitivePeerDependencies:
      - react
      - react-dom

  '@clerk/clerk-react@5.32.2(react-dom@19.1.0(react@19.1.0))(react@19.1.0)':
    dependencies:
      '@clerk/shared': 3.10.0(react-dom@19.1.0(react@19.1.0))(react@19.1.0)
      '@clerk/types': 4.62.0
      react: 19.1.0
      react-dom: 19.1.0(react@19.1.0)
      tslib: 2.8.1

  '@clerk/nextjs@6.23.1(next@15.3.4(@babel/core@7.27.7)(react-dom@19.1.0(react@19.1.0))(react@19.1.0))(react-dom@19.1.0(react@19.1.0))(react@19.1.0)':
    dependencies:
      '@clerk/backend': 2.3.0(react-dom@19.1.0(react@19.1.0))(react@19.1.0)
      '@clerk/clerk-react': 5.32.2(react-dom@19.1.0(react@19.1.0))(react@19.1.0)
      '@clerk/shared': 3.10.0(react-dom@19.1.0(react@19.1.0))(react@19.1.0)
      '@clerk/types': 4.62.0
      next: 15.3.4(@babel/core@7.27.7)(react-dom@19.1.0(react@19.1.0))(react@19.1.0)
      react: 19.1.0
      react-dom: 19.1.0(react@19.1.0)
      server-only: 0.0.1
      tslib: 2.8.1

  '@clerk/shared@3.10.0(react-dom@19.1.0(react@19.1.0))(react@19.1.0)':
    dependencies:
      '@clerk/types': 4.62.0
      dequal: 2.0.3
      glob-to-regexp: 0.4.1
      js-cookie: 3.0.5
      std-env: 3.9.0
      swr: 2.3.3(react@19.1.0)
    optionalDependencies:
      react: 19.1.0
      react-dom: 19.1.0(react@19.1.0)

  '@clerk/types@4.62.0':
    dependencies:
      csstype: 3.1.3

  '@csstools/color-helpers@5.0.2': {}

  '@csstools/css-calc@2.1.4(@csstools/css-parser-algorithms@3.0.5(@csstools/css-tokenizer@3.0.4))(@csstools/css-tokenizer@3.0.4)':
    dependencies:
      '@csstools/css-parser-algorithms': 3.0.5(@csstools/css-tokenizer@3.0.4)
      '@csstools/css-tokenizer': 3.0.4

  '@csstools/css-color-parser@3.0.10(@csstools/css-parser-algorithms@3.0.5(@csstools/css-tokenizer@3.0.4))(@csstools/css-tokenizer@3.0.4)':
    dependencies:
      '@csstools/color-helpers': 5.0.2
      '@csstools/css-calc': 2.1.4(@csstools/css-parser-algorithms@3.0.5(@csstools/css-tokenizer@3.0.4))(@csstools/css-tokenizer@3.0.4)
      '@csstools/css-parser-algorithms': 3.0.5(@csstools/css-tokenizer@3.0.4)
      '@csstools/css-tokenizer': 3.0.4

  '@csstools/css-parser-algorithms@3.0.5(@csstools/css-tokenizer@3.0.4)':
    dependencies:
      '@csstools/css-tokenizer': 3.0.4

  '@csstools/css-tokenizer@3.0.4': {}

  '@dimforge/rapier3d-compat@0.12.0': {}

  '@effect/platform@0.85.2(effect@3.16.8)':
    dependencies:
      effect: 3.16.8
      find-my-way-ts: 0.1.5
      msgpackr: 1.11.4
      multipasta: 0.2.5

  '@emnapi/core@1.4.3':
    dependencies:
      '@emnapi/wasi-threads': 1.0.2
      tslib: 2.8.1
    optional: true

  '@emnapi/runtime@1.4.3':
    dependencies:
      tslib: 2.8.1
    optional: true

  '@emnapi/wasi-threads@1.0.2':
    dependencies:
      tslib: 2.8.1
    optional: true

  '@eslint-community/eslint-utils@4.7.0(eslint@9.29.0(jiti@2.4.2))':
    dependencies:
      eslint: 9.29.0(jiti@2.4.2)
      eslint-visitor-keys: 3.4.3

  '@eslint-community/regexpp@4.12.1': {}

  '@eslint/config-array@0.20.1':
    dependencies:
      '@eslint/object-schema': 2.1.6
      debug: 4.4.1
      minimatch: 3.1.2
    transitivePeerDependencies:
      - supports-color

  '@eslint/config-helpers@0.2.3': {}

  '@eslint/core@0.14.0':
    dependencies:
      '@types/json-schema': 7.0.15

  '@eslint/core@0.15.0':
    dependencies:
      '@types/json-schema': 7.0.15

  '@eslint/eslintrc@3.3.1':
    dependencies:
      ajv: 6.12.6
      debug: 4.4.0
      espree: 10.3.0
      globals: 14.0.0
      ignore: 5.3.2
      import-fresh: 3.3.1
      js-yaml: 4.1.0
      minimatch: 3.1.2
      strip-json-comments: 3.1.1
    transitivePeerDependencies:
      - supports-color

  '@eslint/js@9.29.0': {}

  '@eslint/object-schema@2.1.6': {}

  '@eslint/plugin-kit@0.3.2':
    dependencies:
      '@eslint/core': 0.15.0
      levn: 0.4.1

  '@floating-ui/core@1.7.1':
    dependencies:
      '@floating-ui/utils': 0.2.9

  '@floating-ui/dom@1.7.1':
    dependencies:
      '@floating-ui/core': 1.7.1
      '@floating-ui/utils': 0.2.9

  '@floating-ui/react-dom@2.1.3(react-dom@19.1.0(react@19.1.0))(react@19.1.0)':
    dependencies:
      '@floating-ui/dom': 1.7.1
      react: 19.1.0
      react-dom: 19.1.0(react@19.1.0)

  '@floating-ui/utils@0.2.9': {}

  '@hookform/resolvers@5.1.1(react-hook-form@7.59.0(react@19.1.0))':
    dependencies:
      '@standard-schema/utils': 0.3.0
      react-hook-form: 7.59.0(react@19.1.0)

  '@humanfs/core@0.19.1': {}

  '@humanfs/node@0.16.6':
    dependencies:
      '@humanfs/core': 0.19.1
      '@humanwhocodes/retry': 0.3.1

  '@humanwhocodes/module-importer@1.0.1': {}

  '@humanwhocodes/retry@0.3.1': {}

  '@humanwhocodes/retry@0.4.3': {}

  '@img/sharp-darwin-arm64@0.34.2':
    optionalDependencies:
      '@img/sharp-libvips-darwin-arm64': 1.1.0
    optional: true

  '@img/sharp-darwin-x64@0.34.2':
    optionalDependencies:
      '@img/sharp-libvips-darwin-x64': 1.1.0
    optional: true

  '@img/sharp-libvips-darwin-arm64@1.1.0':
    optional: true

  '@img/sharp-libvips-darwin-x64@1.1.0':
    optional: true

  '@img/sharp-libvips-linux-arm64@1.1.0':
    optional: true

  '@img/sharp-libvips-linux-arm@1.1.0':
    optional: true

  '@img/sharp-libvips-linux-ppc64@1.1.0':
    optional: true

  '@img/sharp-libvips-linux-s390x@1.1.0':
    optional: true

  '@img/sharp-libvips-linux-x64@1.1.0':
    optional: true

  '@img/sharp-libvips-linuxmusl-arm64@1.1.0':
    optional: true

  '@img/sharp-libvips-linuxmusl-x64@1.1.0':
    optional: true

  '@img/sharp-linux-arm64@0.34.2':
    optionalDependencies:
      '@img/sharp-libvips-linux-arm64': 1.1.0
    optional: true

  '@img/sharp-linux-arm@0.34.2':
    optionalDependencies:
      '@img/sharp-libvips-linux-arm': 1.1.0
    optional: true

  '@img/sharp-linux-s390x@0.34.2':
    optionalDependencies:
      '@img/sharp-libvips-linux-s390x': 1.1.0
    optional: true

  '@img/sharp-linux-x64@0.34.2':
    optionalDependencies:
      '@img/sharp-libvips-linux-x64': 1.1.0
    optional: true

  '@img/sharp-linuxmusl-arm64@0.34.2':
    optionalDependencies:
      '@img/sharp-libvips-linuxmusl-arm64': 1.1.0
    optional: true

  '@img/sharp-linuxmusl-x64@0.34.2':
    optionalDependencies:
      '@img/sharp-libvips-linuxmusl-x64': 1.1.0
    optional: true

  '@img/sharp-wasm32@0.34.2':
    dependencies:
      '@emnapi/runtime': 1.4.3
    optional: true

  '@img/sharp-win32-arm64@0.34.2':
    optional: true

  '@img/sharp-win32-ia32@0.34.2':
    optional: true

  '@img/sharp-win32-x64@0.34.2':
    optional: true

  '@isaacs/cliui@8.0.2':
    dependencies:
      string-width: 5.1.2
      string-width-cjs: string-width@4.2.3
      strip-ansi: 7.1.0
      strip-ansi-cjs: strip-ansi@6.0.1
      wrap-ansi: 8.1.0
      wrap-ansi-cjs: wrap-ansi@7.0.0

  '@isaacs/fs-minipass@4.0.1':
    dependencies:
      minipass: 7.1.2

  '@istanbuljs/load-nyc-config@1.1.0':
    dependencies:
      camelcase: 5.3.1
      find-up: 4.1.0
      get-package-type: 0.1.0
      js-yaml: 3.14.1
      resolve-from: 5.0.0

  '@istanbuljs/schema@0.1.3': {}

  '@jest/console@30.0.2':
    dependencies:
      '@jest/types': 30.0.1
      '@types/node': 24.0.3
      chalk: 4.1.2
      jest-message-util: 30.0.2
      jest-util: 30.0.2
      slash: 3.0.0

  '@jest/core@30.0.3':
    dependencies:
      '@jest/console': 30.0.2
      '@jest/pattern': 30.0.1
      '@jest/reporters': 30.0.2
      '@jest/test-result': 30.0.2
      '@jest/transform': 30.0.2
      '@jest/types': 30.0.1
      '@types/node': 24.0.3
      ansi-escapes: 4.3.2
      chalk: 4.1.2
      ci-info: 4.2.0
      exit-x: 0.2.2
      graceful-fs: 4.2.11
      jest-changed-files: 30.0.2
      jest-config: 30.0.3(@types/node@24.0.3)
      jest-haste-map: 30.0.2
      jest-message-util: 30.0.2
      jest-regex-util: 30.0.1
      jest-resolve: 30.0.2
      jest-resolve-dependencies: 30.0.3
      jest-runner: 30.0.3
      jest-runtime: 30.0.3
      jest-snapshot: 30.0.3
      jest-util: 30.0.2
      jest-validate: 30.0.2
      jest-watcher: 30.0.2
      micromatch: 4.0.8
      pretty-format: 30.0.2
      slash: 3.0.0
    transitivePeerDependencies:
      - babel-plugin-macros
      - esbuild-register
      - supports-color
      - ts-node

  '@jest/diff-sequences@30.0.1': {}

  '@jest/environment-jsdom-abstract@30.0.2(jsdom@26.1.0)':
    dependencies:
      '@jest/environment': 30.0.2
      '@jest/fake-timers': 30.0.2
      '@jest/types': 30.0.1
      '@types/jsdom': 21.1.7
      '@types/node': 24.0.3
      jest-mock: 30.0.2
      jest-util: 30.0.2
      jsdom: 26.1.0

  '@jest/environment@30.0.2':
    dependencies:
      '@jest/fake-timers': 30.0.2
      '@jest/types': 30.0.1
      '@types/node': 24.0.3
      jest-mock: 30.0.2

  '@jest/expect-utils@30.0.3':
    dependencies:
      '@jest/get-type': 30.0.1

  '@jest/expect@30.0.3':
    dependencies:
      expect: 30.0.3
      jest-snapshot: 30.0.3
    transitivePeerDependencies:
      - supports-color

  '@jest/fake-timers@30.0.2':
    dependencies:
      '@jest/types': 30.0.1
      '@sinonjs/fake-timers': 13.0.5
      '@types/node': 24.0.3
      jest-message-util: 30.0.2
      jest-mock: 30.0.2
      jest-util: 30.0.2

  '@jest/get-type@30.0.1': {}

  '@jest/globals@30.0.3':
    dependencies:
      '@jest/environment': 30.0.2
      '@jest/expect': 30.0.3
      '@jest/types': 30.0.1
      jest-mock: 30.0.2
    transitivePeerDependencies:
      - supports-color

  '@jest/pattern@30.0.1':
    dependencies:
      '@types/node': 24.0.3
      jest-regex-util: 30.0.1

  '@jest/reporters@30.0.2':
    dependencies:
      '@bcoe/v8-coverage': 0.2.3
      '@jest/console': 30.0.2
      '@jest/test-result': 30.0.2
      '@jest/transform': 30.0.2
      '@jest/types': 30.0.1
      '@jridgewell/trace-mapping': 0.3.25
      '@types/node': 24.0.3
      chalk: 4.1.2
      collect-v8-coverage: 1.0.2
      exit-x: 0.2.2
      glob: 10.4.5
      graceful-fs: 4.2.11
      istanbul-lib-coverage: 3.2.2
      istanbul-lib-instrument: 6.0.3
      istanbul-lib-report: 3.0.1
      istanbul-lib-source-maps: 5.0.6
      istanbul-reports: 3.1.7
      jest-message-util: 30.0.2
      jest-util: 30.0.2
      jest-worker: 30.0.2
      slash: 3.0.0
      string-length: 4.0.2
      v8-to-istanbul: 9.3.0
    transitivePeerDependencies:
      - supports-color

  '@jest/schemas@30.0.1':
    dependencies:
      '@sinclair/typebox': 0.34.37

  '@jest/snapshot-utils@30.0.1':
    dependencies:
      '@jest/types': 30.0.1
      chalk: 4.1.2
      graceful-fs: 4.2.11
      natural-compare: 1.4.0

  '@jest/source-map@30.0.1':
    dependencies:
      '@jridgewell/trace-mapping': 0.3.25
      callsites: 3.1.0
      graceful-fs: 4.2.11

  '@jest/test-result@30.0.2':
    dependencies:
      '@jest/console': 30.0.2
      '@jest/types': 30.0.1
      '@types/istanbul-lib-coverage': 2.0.6
      collect-v8-coverage: 1.0.2

  '@jest/test-sequencer@30.0.2':
    dependencies:
      '@jest/test-result': 30.0.2
      graceful-fs: 4.2.11
      jest-haste-map: 30.0.2
      slash: 3.0.0

  '@jest/transform@30.0.2':
    dependencies:
      '@babel/core': 7.27.7
      '@jest/types': 30.0.1
      '@jridgewell/trace-mapping': 0.3.25
      babel-plugin-istanbul: 7.0.0
      chalk: 4.1.2
      convert-source-map: 2.0.0
      fast-json-stable-stringify: 2.1.0
      graceful-fs: 4.2.11
      jest-haste-map: 30.0.2
      jest-regex-util: 30.0.1
      jest-util: 30.0.2
      micromatch: 4.0.8
      pirates: 4.0.7
      slash: 3.0.0
      write-file-atomic: 5.0.1
    transitivePeerDependencies:
      - supports-color

  '@jest/types@30.0.1':
    dependencies:
      '@jest/pattern': 30.0.1
      '@jest/schemas': 30.0.1
      '@types/istanbul-lib-coverage': 2.0.6
      '@types/istanbul-reports': 3.0.4
      '@types/node': 24.0.3
      '@types/yargs': 17.0.33
      chalk: 4.1.2

  '@jridgewell/gen-mapping@0.3.8':
    dependencies:
      '@jridgewell/set-array': 1.2.1
      '@jridgewell/sourcemap-codec': 1.5.0
      '@jridgewell/trace-mapping': 0.3.25

  '@jridgewell/resolve-uri@3.1.2': {}

  '@jridgewell/set-array@1.2.1': {}

  '@jridgewell/sourcemap-codec@1.5.0': {}

  '@jridgewell/trace-mapping@0.3.25':
    dependencies:
      '@jridgewell/resolve-uri': 3.1.2
      '@jridgewell/sourcemap-codec': 1.5.0

  '@mediapipe/tasks-vision@0.10.17': {}

  '@monogrid/gainmap-js@3.1.0(three@0.177.0)':
    dependencies:
      promise-worker-transferable: 1.0.4
      three: 0.177.0

  '@msgpackr-extract/msgpackr-extract-darwin-arm64@3.0.3':
    optional: true

  '@msgpackr-extract/msgpackr-extract-darwin-x64@3.0.3':
    optional: true

  '@msgpackr-extract/msgpackr-extract-linux-arm64@3.0.3':
    optional: true

  '@msgpackr-extract/msgpackr-extract-linux-arm@3.0.3':
    optional: true

  '@msgpackr-extract/msgpackr-extract-linux-x64@3.0.3':
    optional: true

  '@msgpackr-extract/msgpackr-extract-win32-x64@3.0.3':
    optional: true

  '@napi-rs/wasm-runtime@0.2.11':
    dependencies:
      '@emnapi/core': 1.4.3
      '@emnapi/runtime': 1.4.3
      '@tybys/wasm-util': 0.9.0
    optional: true

  '@next/env@15.3.4': {}

  '@next/eslint-plugin-next@15.3.4':
    dependencies:
      fast-glob: 3.3.1

  '@next/swc-darwin-arm64@15.3.4':
    optional: true

  '@next/swc-darwin-x64@15.3.4':
    optional: true

  '@next/swc-linux-arm64-gnu@15.3.4':
    optional: true

  '@next/swc-linux-arm64-musl@15.3.4':
    optional: true

  '@next/swc-linux-x64-gnu@15.3.4':
    optional: true

  '@next/swc-linux-x64-musl@15.3.4':
    optional: true

  '@next/swc-win32-arm64-msvc@15.3.4':
    optional: true

  '@next/swc-win32-x64-msvc@15.3.4':
    optional: true

  '@nodelib/fs.scandir@2.1.5':
    dependencies:
      '@nodelib/fs.stat': 2.0.5
      run-parallel: 1.2.0

  '@nodelib/fs.stat@2.0.5': {}

  '@nodelib/fs.walk@1.2.8':
    dependencies:
      '@nodelib/fs.scandir': 2.1.5
      fastq: 1.19.1

  '@nolyfill/is-core-module@1.0.39': {}

  '@pkgjs/parseargs@0.11.0':
    optional: true

  '@pkgr/core@0.2.7': {}

  '@prisma/client@6.10.1(prisma@6.10.1(typescript@5.8.3))(typescript@5.8.3)':
    optionalDependencies:
      prisma: 6.10.1(typescript@5.8.3)
      typescript: 5.8.3

  '@prisma/config@6.10.1':
    dependencies:
      jiti: 2.4.2

  '@prisma/debug@6.10.1': {}

  '@prisma/engines-version@6.10.1-1.9b628578b3b7cae625e8c927178f15a170e74a9c': {}

  '@prisma/engines@6.10.1':
    dependencies:
      '@prisma/debug': 6.10.1
      '@prisma/engines-version': 6.10.1-1.9b628578b3b7cae625e8c927178f15a170e74a9c
      '@prisma/fetch-engine': 6.10.1
      '@prisma/get-platform': 6.10.1

  '@prisma/fetch-engine@6.10.1':
    dependencies:
      '@prisma/debug': 6.10.1
      '@prisma/engines-version': 6.10.1-1.9b628578b3b7cae625e8c927178f15a170e74a9c
      '@prisma/get-platform': 6.10.1

  '@prisma/get-platform@6.10.1':
    dependencies:
      '@prisma/debug': 6.10.1

  '@radix-ui/number@1.1.1': {}

  '@radix-ui/primitive@1.1.2': {}

  '@radix-ui/react-accordion@1.2.11(@types/react-dom@19.1.6(@types/react@19.1.8))(@types/react@19.1.8)(react-dom@19.1.0(react@19.1.0))(react@19.1.0)':
    dependencies:
      '@radix-ui/primitive': 1.1.2
      '@radix-ui/react-collapsible': 1.1.11(@types/react-dom@19.1.6(@types/react@19.1.8))(@types/react@19.1.8)(react-dom@19.1.0(react@19.1.0))(react@19.1.0)
      '@radix-ui/react-collection': 1.1.7(@types/react-dom@19.1.6(@types/react@19.1.8))(@types/react@19.1.8)(react-dom@19.1.0(react@19.1.0))(react@19.1.0)
      '@radix-ui/react-compose-refs': 1.1.2(@types/react@19.1.8)(react@19.1.0)
      '@radix-ui/react-context': 1.1.2(@types/react@19.1.8)(react@19.1.0)
      '@radix-ui/react-direction': 1.1.1(@types/react@19.1.8)(react@19.1.0)
      '@radix-ui/react-id': 1.1.1(@types/react@19.1.8)(react@19.1.0)
      '@radix-ui/react-primitive': 2.1.3(@types/react-dom@19.1.6(@types/react@19.1.8))(@types/react@19.1.8)(react-dom@19.1.0(react@19.1.0))(react@19.1.0)
      '@radix-ui/react-use-controllable-state': 1.2.2(@types/react@19.1.8)(react@19.1.0)
      react: 19.1.0
      react-dom: 19.1.0(react@19.1.0)
    optionalDependencies:
      '@types/react': 19.1.8
      '@types/react-dom': 19.1.6(@types/react@19.1.8)

  '@radix-ui/react-arrow@1.1.7(@types/react-dom@19.1.6(@types/react@19.1.8))(@types/react@19.1.8)(react-dom@19.1.0(react@19.1.0))(react@19.1.0)':
    dependencies:
      '@radix-ui/react-primitive': 2.1.3(@types/react-dom@19.1.6(@types/react@19.1.8))(@types/react@19.1.8)(react-dom@19.1.0(react@19.1.0))(react@19.1.0)
      react: 19.1.0
      react-dom: 19.1.0(react@19.1.0)
    optionalDependencies:
      '@types/react': 19.1.8
      '@types/react-dom': 19.1.6(@types/react@19.1.8)

  '@radix-ui/react-collapsible@1.1.11(@types/react-dom@19.1.6(@types/react@19.1.8))(@types/react@19.1.8)(react-dom@19.1.0(react@19.1.0))(react@19.1.0)':
    dependencies:
      '@radix-ui/primitive': 1.1.2
      '@radix-ui/react-compose-refs': 1.1.2(@types/react@19.1.8)(react@19.1.0)
      '@radix-ui/react-context': 1.1.2(@types/react@19.1.8)(react@19.1.0)
      '@radix-ui/react-id': 1.1.1(@types/react@19.1.8)(react@19.1.0)
      '@radix-ui/react-presence': 1.1.4(@types/react-dom@19.1.6(@types/react@19.1.8))(@types/react@19.1.8)(react-dom@19.1.0(react@19.1.0))(react@19.1.0)
      '@radix-ui/react-primitive': 2.1.3(@types/react-dom@19.1.6(@types/react@19.1.8))(@types/react@19.1.8)(react-dom@19.1.0(react@19.1.0))(react@19.1.0)
      '@radix-ui/react-use-controllable-state': 1.2.2(@types/react@19.1.8)(react@19.1.0)
      '@radix-ui/react-use-layout-effect': 1.1.1(@types/react@19.1.8)(react@19.1.0)
      react: 19.1.0
      react-dom: 19.1.0(react@19.1.0)
    optionalDependencies:
      '@types/react': 19.1.8
      '@types/react-dom': 19.1.6(@types/react@19.1.8)

  '@radix-ui/react-collection@1.1.7(@types/react-dom@19.1.6(@types/react@19.1.8))(@types/react@19.1.8)(react-dom@19.1.0(react@19.1.0))(react@19.1.0)':
    dependencies:
      '@radix-ui/react-compose-refs': 1.1.2(@types/react@19.1.8)(react@19.1.0)
      '@radix-ui/react-context': 1.1.2(@types/react@19.1.8)(react@19.1.0)
      '@radix-ui/react-primitive': 2.1.3(@types/react-dom@19.1.6(@types/react@19.1.8))(@types/react@19.1.8)(react-dom@19.1.0(react@19.1.0))(react@19.1.0)
      '@radix-ui/react-slot': 1.2.3(@types/react@19.1.8)(react@19.1.0)
      react: 19.1.0
      react-dom: 19.1.0(react@19.1.0)
    optionalDependencies:
      '@types/react': 19.1.8
      '@types/react-dom': 19.1.6(@types/react@19.1.8)

  '@radix-ui/react-compose-refs@1.1.2(@types/react@19.1.8)(react@19.1.0)':
    dependencies:
      react: 19.1.0
    optionalDependencies:
      '@types/react': 19.1.8

  '@radix-ui/react-context@1.1.2(@types/react@19.1.8)(react@19.1.0)':
    dependencies:
      react: 19.1.0
    optionalDependencies:
      '@types/react': 19.1.8

  '@radix-ui/react-dialog@1.1.14(@types/react-dom@19.1.6(@types/react@19.1.8))(@types/react@19.1.8)(react-dom@19.1.0(react@19.1.0))(react@19.1.0)':
    dependencies:
      '@radix-ui/primitive': 1.1.2
      '@radix-ui/react-compose-refs': 1.1.2(@types/react@19.1.8)(react@19.1.0)
      '@radix-ui/react-context': 1.1.2(@types/react@19.1.8)(react@19.1.0)
      '@radix-ui/react-dismissable-layer': 1.1.10(@types/react-dom@19.1.6(@types/react@19.1.8))(@types/react@19.1.8)(react-dom@19.1.0(react@19.1.0))(react@19.1.0)
      '@radix-ui/react-focus-guards': 1.1.2(@types/react@19.1.8)(react@19.1.0)
      '@radix-ui/react-focus-scope': 1.1.7(@types/react-dom@19.1.6(@types/react@19.1.8))(@types/react@19.1.8)(react-dom@19.1.0(react@19.1.0))(react@19.1.0)
      '@radix-ui/react-id': 1.1.1(@types/react@19.1.8)(react@19.1.0)
      '@radix-ui/react-portal': 1.1.9(@types/react-dom@19.1.6(@types/react@19.1.8))(@types/react@19.1.8)(react-dom@19.1.0(react@19.1.0))(react@19.1.0)
      '@radix-ui/react-presence': 1.1.4(@types/react-dom@19.1.6(@types/react@19.1.8))(@types/react@19.1.8)(react-dom@19.1.0(react@19.1.0))(react@19.1.0)
      '@radix-ui/react-primitive': 2.1.3(@types/react-dom@19.1.6(@types/react@19.1.8))(@types/react@19.1.8)(react-dom@19.1.0(react@19.1.0))(react@19.1.0)
      '@radix-ui/react-slot': 1.2.3(@types/react@19.1.8)(react@19.1.0)
      '@radix-ui/react-use-controllable-state': 1.2.2(@types/react@19.1.8)(react@19.1.0)
      aria-hidden: 1.2.4
      react: 19.1.0
      react-dom: 19.1.0(react@19.1.0)
      react-remove-scroll: 2.6.3(@types/react@19.1.8)(react@19.1.0)
    optionalDependencies:
      '@types/react': 19.1.8
      '@types/react-dom': 19.1.6(@types/react@19.1.8)

  '@radix-ui/react-direction@1.1.1(@types/react@19.1.8)(react@19.1.0)':
    dependencies:
      react: 19.1.0
    optionalDependencies:
      '@types/react': 19.1.8

  '@radix-ui/react-dismissable-layer@1.1.10(@types/react-dom@19.1.6(@types/react@19.1.8))(@types/react@19.1.8)(react-dom@19.1.0(react@19.1.0))(react@19.1.0)':
    dependencies:
      '@radix-ui/primitive': 1.1.2
      '@radix-ui/react-compose-refs': 1.1.2(@types/react@19.1.8)(react@19.1.0)
      '@radix-ui/react-primitive': 2.1.3(@types/react-dom@19.1.6(@types/react@19.1.8))(@types/react@19.1.8)(react-dom@19.1.0(react@19.1.0))(react@19.1.0)
      '@radix-ui/react-use-callback-ref': 1.1.1(@types/react@19.1.8)(react@19.1.0)
      '@radix-ui/react-use-escape-keydown': 1.1.1(@types/react@19.1.8)(react@19.1.0)
      react: 19.1.0
      react-dom: 19.1.0(react@19.1.0)
    optionalDependencies:
      '@types/react': 19.1.8
      '@types/react-dom': 19.1.6(@types/react@19.1.8)

  '@radix-ui/react-dropdown-menu@2.1.15(@types/react-dom@19.1.6(@types/react@19.1.8))(@types/react@19.1.8)(react-dom@19.1.0(react@19.1.0))(react@19.1.0)':
    dependencies:
      '@radix-ui/primitive': 1.1.2
      '@radix-ui/react-compose-refs': 1.1.2(@types/react@19.1.8)(react@19.1.0)
      '@radix-ui/react-context': 1.1.2(@types/react@19.1.8)(react@19.1.0)
      '@radix-ui/react-id': 1.1.1(@types/react@19.1.8)(react@19.1.0)
      '@radix-ui/react-menu': 2.1.15(@types/react-dom@19.1.6(@types/react@19.1.8))(@types/react@19.1.8)(react-dom@19.1.0(react@19.1.0))(react@19.1.0)
      '@radix-ui/react-primitive': 2.1.3(@types/react-dom@19.1.6(@types/react@19.1.8))(@types/react@19.1.8)(react-dom@19.1.0(react@19.1.0))(react@19.1.0)
      '@radix-ui/react-use-controllable-state': 1.2.2(@types/react@19.1.8)(react@19.1.0)
      react: 19.1.0
      react-dom: 19.1.0(react@19.1.0)
    optionalDependencies:
      '@types/react': 19.1.8
      '@types/react-dom': 19.1.6(@types/react@19.1.8)

  '@radix-ui/react-focus-guards@1.1.2(@types/react@19.1.8)(react@19.1.0)':
    dependencies:
      react: 19.1.0
    optionalDependencies:
      '@types/react': 19.1.8

  '@radix-ui/react-focus-scope@1.1.7(@types/react-dom@19.1.6(@types/react@19.1.8))(@types/react@19.1.8)(react-dom@19.1.0(react@19.1.0))(react@19.1.0)':
    dependencies:
      '@radix-ui/react-compose-refs': 1.1.2(@types/react@19.1.8)(react@19.1.0)
      '@radix-ui/react-primitive': 2.1.3(@types/react-dom@19.1.6(@types/react@19.1.8))(@types/react@19.1.8)(react-dom@19.1.0(react@19.1.0))(react@19.1.0)
      '@radix-ui/react-use-callback-ref': 1.1.1(@types/react@19.1.8)(react@19.1.0)
      react: 19.1.0
      react-dom: 19.1.0(react@19.1.0)
    optionalDependencies:
      '@types/react': 19.1.8
      '@types/react-dom': 19.1.6(@types/react@19.1.8)

  '@radix-ui/react-id@1.1.1(@types/react@19.1.8)(react@19.1.0)':
    dependencies:
      '@radix-ui/react-use-layout-effect': 1.1.1(@types/react@19.1.8)(react@19.1.0)
      react: 19.1.0
    optionalDependencies:
      '@types/react': 19.1.8

  '@radix-ui/react-label@2.1.7(@types/react-dom@19.1.6(@types/react@19.1.8))(@types/react@19.1.8)(react-dom@19.1.0(react@19.1.0))(react@19.1.0)':
    dependencies:
      '@radix-ui/react-primitive': 2.1.3(@types/react-dom@19.1.6(@types/react@19.1.8))(@types/react@19.1.8)(react-dom@19.1.0(react@19.1.0))(react@19.1.0)
      react: 19.1.0
      react-dom: 19.1.0(react@19.1.0)
    optionalDependencies:
      '@types/react': 19.1.8
      '@types/react-dom': 19.1.6(@types/react@19.1.8)

  '@radix-ui/react-menu@2.1.15(@types/react-dom@19.1.6(@types/react@19.1.8))(@types/react@19.1.8)(react-dom@19.1.0(react@19.1.0))(react@19.1.0)':
    dependencies:
      '@radix-ui/primitive': 1.1.2
      '@radix-ui/react-collection': 1.1.7(@types/react-dom@19.1.6(@types/react@19.1.8))(@types/react@19.1.8)(react-dom@19.1.0(react@19.1.0))(react@19.1.0)
      '@radix-ui/react-compose-refs': 1.1.2(@types/react@19.1.8)(react@19.1.0)
      '@radix-ui/react-context': 1.1.2(@types/react@19.1.8)(react@19.1.0)
      '@radix-ui/react-direction': 1.1.1(@types/react@19.1.8)(react@19.1.0)
      '@radix-ui/react-dismissable-layer': 1.1.10(@types/react-dom@19.1.6(@types/react@19.1.8))(@types/react@19.1.8)(react-dom@19.1.0(react@19.1.0))(react@19.1.0)
      '@radix-ui/react-focus-guards': 1.1.2(@types/react@19.1.8)(react@19.1.0)
      '@radix-ui/react-focus-scope': 1.1.7(@types/react-dom@19.1.6(@types/react@19.1.8))(@types/react@19.1.8)(react-dom@19.1.0(react@19.1.0))(react@19.1.0)
      '@radix-ui/react-id': 1.1.1(@types/react@19.1.8)(react@19.1.0)
      '@radix-ui/react-popper': 1.2.7(@types/react-dom@19.1.6(@types/react@19.1.8))(@types/react@19.1.8)(react-dom@19.1.0(react@19.1.0))(react@19.1.0)
      '@radix-ui/react-portal': 1.1.9(@types/react-dom@19.1.6(@types/react@19.1.8))(@types/react@19.1.8)(react-dom@19.1.0(react@19.1.0))(react@19.1.0)
      '@radix-ui/react-presence': 1.1.4(@types/react-dom@19.1.6(@types/react@19.1.8))(@types/react@19.1.8)(react-dom@19.1.0(react@19.1.0))(react@19.1.0)
      '@radix-ui/react-primitive': 2.1.3(@types/react-dom@19.1.6(@types/react@19.1.8))(@types/react@19.1.8)(react-dom@19.1.0(react@19.1.0))(react@19.1.0)
      '@radix-ui/react-roving-focus': 1.1.10(@types/react-dom@19.1.6(@types/react@19.1.8))(@types/react@19.1.8)(react-dom@19.1.0(react@19.1.0))(react@19.1.0)
      '@radix-ui/react-slot': 1.2.3(@types/react@19.1.8)(react@19.1.0)
      '@radix-ui/react-use-callback-ref': 1.1.1(@types/react@19.1.8)(react@19.1.0)
      aria-hidden: 1.2.6
      react: 19.1.0
      react-dom: 19.1.0(react@19.1.0)
      react-remove-scroll: 2.7.1(@types/react@19.1.8)(react@19.1.0)
    optionalDependencies:
      '@types/react': 19.1.8
      '@types/react-dom': 19.1.6(@types/react@19.1.8)

  '@radix-ui/react-popper@1.2.7(@types/react-dom@19.1.6(@types/react@19.1.8))(@types/react@19.1.8)(react-dom@19.1.0(react@19.1.0))(react@19.1.0)':
    dependencies:
      '@floating-ui/react-dom': 2.1.3(react-dom@19.1.0(react@19.1.0))(react@19.1.0)
      '@radix-ui/react-arrow': 1.1.7(@types/react-dom@19.1.6(@types/react@19.1.8))(@types/react@19.1.8)(react-dom@19.1.0(react@19.1.0))(react@19.1.0)
      '@radix-ui/react-compose-refs': 1.1.2(@types/react@19.1.8)(react@19.1.0)
      '@radix-ui/react-context': 1.1.2(@types/react@19.1.8)(react@19.1.0)
      '@radix-ui/react-primitive': 2.1.3(@types/react-dom@19.1.6(@types/react@19.1.8))(@types/react@19.1.8)(react-dom@19.1.0(react@19.1.0))(react@19.1.0)
      '@radix-ui/react-use-callback-ref': 1.1.1(@types/react@19.1.8)(react@19.1.0)
      '@radix-ui/react-use-layout-effect': 1.1.1(@types/react@19.1.8)(react@19.1.0)
      '@radix-ui/react-use-rect': 1.1.1(@types/react@19.1.8)(react@19.1.0)
      '@radix-ui/react-use-size': 1.1.1(@types/react@19.1.8)(react@19.1.0)
      '@radix-ui/rect': 1.1.1
      react: 19.1.0
      react-dom: 19.1.0(react@19.1.0)
    optionalDependencies:
      '@types/react': 19.1.8
      '@types/react-dom': 19.1.6(@types/react@19.1.8)

  '@radix-ui/react-portal@1.1.9(@types/react-dom@19.1.6(@types/react@19.1.8))(@types/react@19.1.8)(react-dom@19.1.0(react@19.1.0))(react@19.1.0)':
    dependencies:
      '@radix-ui/react-primitive': 2.1.3(@types/react-dom@19.1.6(@types/react@19.1.8))(@types/react@19.1.8)(react-dom@19.1.0(react@19.1.0))(react@19.1.0)
      '@radix-ui/react-use-layout-effect': 1.1.1(@types/react@19.1.8)(react@19.1.0)
      react: 19.1.0
      react-dom: 19.1.0(react@19.1.0)
    optionalDependencies:
      '@types/react': 19.1.8
      '@types/react-dom': 19.1.6(@types/react@19.1.8)

  '@radix-ui/react-presence@1.1.4(@types/react-dom@19.1.6(@types/react@19.1.8))(@types/react@19.1.8)(react-dom@19.1.0(react@19.1.0))(react@19.1.0)':
    dependencies:
      '@radix-ui/react-compose-refs': 1.1.2(@types/react@19.1.8)(react@19.1.0)
      '@radix-ui/react-use-layout-effect': 1.1.1(@types/react@19.1.8)(react@19.1.0)
      react: 19.1.0
      react-dom: 19.1.0(react@19.1.0)
    optionalDependencies:
      '@types/react': 19.1.8
      '@types/react-dom': 19.1.6(@types/react@19.1.8)

  '@radix-ui/react-primitive@2.1.3(@types/react-dom@19.1.6(@types/react@19.1.8))(@types/react@19.1.8)(react-dom@19.1.0(react@19.1.0))(react@19.1.0)':
    dependencies:
      '@radix-ui/react-slot': 1.2.3(@types/react@19.1.8)(react@19.1.0)
      react: 19.1.0
      react-dom: 19.1.0(react@19.1.0)
    optionalDependencies:
      '@types/react': 19.1.8
      '@types/react-dom': 19.1.6(@types/react@19.1.8)

  '@radix-ui/react-progress@1.1.7(@types/react-dom@19.1.6(@types/react@19.1.8))(@types/react@19.1.8)(react-dom@19.1.0(react@19.1.0))(react@19.1.0)':
    dependencies:
      '@radix-ui/react-context': 1.1.2(@types/react@19.1.8)(react@19.1.0)
      '@radix-ui/react-primitive': 2.1.3(@types/react-dom@19.1.6(@types/react@19.1.8))(@types/react@19.1.8)(react-dom@19.1.0(react@19.1.0))(react@19.1.0)
      react: 19.1.0
      react-dom: 19.1.0(react@19.1.0)
    optionalDependencies:
      '@types/react': 19.1.8
      '@types/react-dom': 19.1.6(@types/react@19.1.8)

  '@radix-ui/react-roving-focus@1.1.10(@types/react-dom@19.1.6(@types/react@19.1.8))(@types/react@19.1.8)(react-dom@19.1.0(react@19.1.0))(react@19.1.0)':
    dependencies:
      '@radix-ui/primitive': 1.1.2
      '@radix-ui/react-collection': 1.1.7(@types/react-dom@19.1.6(@types/react@19.1.8))(@types/react@19.1.8)(react-dom@19.1.0(react@19.1.0))(react@19.1.0)
      '@radix-ui/react-compose-refs': 1.1.2(@types/react@19.1.8)(react@19.1.0)
      '@radix-ui/react-context': 1.1.2(@types/react@19.1.8)(react@19.1.0)
      '@radix-ui/react-direction': 1.1.1(@types/react@19.1.8)(react@19.1.0)
      '@radix-ui/react-id': 1.1.1(@types/react@19.1.8)(react@19.1.0)
      '@radix-ui/react-primitive': 2.1.3(@types/react-dom@19.1.6(@types/react@19.1.8))(@types/react@19.1.8)(react-dom@19.1.0(react@19.1.0))(react@19.1.0)
      '@radix-ui/react-use-callback-ref': 1.1.1(@types/react@19.1.8)(react@19.1.0)
      '@radix-ui/react-use-controllable-state': 1.2.2(@types/react@19.1.8)(react@19.1.0)
      react: 19.1.0
      react-dom: 19.1.0(react@19.1.0)
    optionalDependencies:
      '@types/react': 19.1.8
      '@types/react-dom': 19.1.6(@types/react@19.1.8)

  '@radix-ui/react-select@2.2.5(@types/react-dom@19.1.6(@types/react@19.1.8))(@types/react@19.1.8)(react-dom@19.1.0(react@19.1.0))(react@19.1.0)':
    dependencies:
      '@radix-ui/number': 1.1.1
      '@radix-ui/primitive': 1.1.2
      '@radix-ui/react-collection': 1.1.7(@types/react-dom@19.1.6(@types/react@19.1.8))(@types/react@19.1.8)(react-dom@19.1.0(react@19.1.0))(react@19.1.0)
      '@radix-ui/react-compose-refs': 1.1.2(@types/react@19.1.8)(react@19.1.0)
      '@radix-ui/react-context': 1.1.2(@types/react@19.1.8)(react@19.1.0)
      '@radix-ui/react-direction': 1.1.1(@types/react@19.1.8)(react@19.1.0)
      '@radix-ui/react-dismissable-layer': 1.1.10(@types/react-dom@19.1.6(@types/react@19.1.8))(@types/react@19.1.8)(react-dom@19.1.0(react@19.1.0))(react@19.1.0)
      '@radix-ui/react-focus-guards': 1.1.2(@types/react@19.1.8)(react@19.1.0)
      '@radix-ui/react-focus-scope': 1.1.7(@types/react-dom@19.1.6(@types/react@19.1.8))(@types/react@19.1.8)(react-dom@19.1.0(react@19.1.0))(react@19.1.0)
      '@radix-ui/react-id': 1.1.1(@types/react@19.1.8)(react@19.1.0)
      '@radix-ui/react-popper': 1.2.7(@types/react-dom@19.1.6(@types/react@19.1.8))(@types/react@19.1.8)(react-dom@19.1.0(react@19.1.0))(react@19.1.0)
      '@radix-ui/react-portal': 1.1.9(@types/react-dom@19.1.6(@types/react@19.1.8))(@types/react@19.1.8)(react-dom@19.1.0(react@19.1.0))(react@19.1.0)
      '@radix-ui/react-primitive': 2.1.3(@types/react-dom@19.1.6(@types/react@19.1.8))(@types/react@19.1.8)(react-dom@19.1.0(react@19.1.0))(react@19.1.0)
      '@radix-ui/react-slot': 1.2.3(@types/react@19.1.8)(react@19.1.0)
      '@radix-ui/react-use-callback-ref': 1.1.1(@types/react@19.1.8)(react@19.1.0)
      '@radix-ui/react-use-controllable-state': 1.2.2(@types/react@19.1.8)(react@19.1.0)
      '@radix-ui/react-use-layout-effect': 1.1.1(@types/react@19.1.8)(react@19.1.0)
      '@radix-ui/react-use-previous': 1.1.1(@types/react@19.1.8)(react@19.1.0)
      '@radix-ui/react-visually-hidden': 1.2.3(@types/react-dom@19.1.6(@types/react@19.1.8))(@types/react@19.1.8)(react-dom@19.1.0(react@19.1.0))(react@19.1.0)
      aria-hidden: 1.2.4
      react: 19.1.0
      react-dom: 19.1.0(react@19.1.0)
      react-remove-scroll: 2.6.3(@types/react@19.1.8)(react@19.1.0)
    optionalDependencies:
      '@types/react': 19.1.8
      '@types/react-dom': 19.1.6(@types/react@19.1.8)

  '@radix-ui/react-separator@1.1.7(@types/react-dom@19.1.6(@types/react@19.1.8))(@types/react@19.1.8)(react-dom@19.1.0(react@19.1.0))(react@19.1.0)':
    dependencies:
      '@radix-ui/react-primitive': 2.1.3(@types/react-dom@19.1.6(@types/react@19.1.8))(@types/react@19.1.8)(react-dom@19.1.0(react@19.1.0))(react@19.1.0)
      react: 19.1.0
      react-dom: 19.1.0(react@19.1.0)
    optionalDependencies:
      '@types/react': 19.1.8
      '@types/react-dom': 19.1.6(@types/react@19.1.8)

  '@radix-ui/react-slot@1.2.3(@types/react@19.1.8)(react@19.1.0)':
    dependencies:
      '@radix-ui/react-compose-refs': 1.1.2(@types/react@19.1.8)(react@19.1.0)
      react: 19.1.0
    optionalDependencies:
      '@types/react': 19.1.8

  '@radix-ui/react-switch@1.2.5(@types/react-dom@19.1.6(@types/react@19.1.8))(@types/react@19.1.8)(react-dom@19.1.0(react@19.1.0))(react@19.1.0)':
    dependencies:
      '@radix-ui/primitive': 1.1.2
      '@radix-ui/react-compose-refs': 1.1.2(@types/react@19.1.8)(react@19.1.0)
      '@radix-ui/react-context': 1.1.2(@types/react@19.1.8)(react@19.1.0)
      '@radix-ui/react-primitive': 2.1.3(@types/react-dom@19.1.6(@types/react@19.1.8))(@types/react@19.1.8)(react-dom@19.1.0(react@19.1.0))(react@19.1.0)
      '@radix-ui/react-use-controllable-state': 1.2.2(@types/react@19.1.8)(react@19.1.0)
      '@radix-ui/react-use-previous': 1.1.1(@types/react@19.1.8)(react@19.1.0)
      '@radix-ui/react-use-size': 1.1.1(@types/react@19.1.8)(react@19.1.0)
      react: 19.1.0
      react-dom: 19.1.0(react@19.1.0)
    optionalDependencies:
      '@types/react': 19.1.8
      '@types/react-dom': 19.1.6(@types/react@19.1.8)

  '@radix-ui/react-tabs@1.1.12(@types/react-dom@19.1.6(@types/react@19.1.8))(@types/react@19.1.8)(react-dom@19.1.0(react@19.1.0))(react@19.1.0)':
    dependencies:
      '@radix-ui/primitive': 1.1.2
      '@radix-ui/react-context': 1.1.2(@types/react@19.1.8)(react@19.1.0)
      '@radix-ui/react-direction': 1.1.1(@types/react@19.1.8)(react@19.1.0)
      '@radix-ui/react-id': 1.1.1(@types/react@19.1.8)(react@19.1.0)
      '@radix-ui/react-presence': 1.1.4(@types/react-dom@19.1.6(@types/react@19.1.8))(@types/react@19.1.8)(react-dom@19.1.0(react@19.1.0))(react@19.1.0)
      '@radix-ui/react-primitive': 2.1.3(@types/react-dom@19.1.6(@types/react@19.1.8))(@types/react@19.1.8)(react-dom@19.1.0(react@19.1.0))(react@19.1.0)
      '@radix-ui/react-roving-focus': 1.1.10(@types/react-dom@19.1.6(@types/react@19.1.8))(@types/react@19.1.8)(react-dom@19.1.0(react@19.1.0))(react@19.1.0)
      '@radix-ui/react-use-controllable-state': 1.2.2(@types/react@19.1.8)(react@19.1.0)
      react: 19.1.0
      react-dom: 19.1.0(react@19.1.0)
    optionalDependencies:
      '@types/react': 19.1.8
      '@types/react-dom': 19.1.6(@types/react@19.1.8)

  '@radix-ui/react-toast@1.2.14(@types/react-dom@19.1.6(@types/react@19.1.8))(@types/react@19.1.8)(react-dom@19.1.0(react@19.1.0))(react@19.1.0)':
    dependencies:
      '@radix-ui/primitive': 1.1.2
      '@radix-ui/react-collection': 1.1.7(@types/react-dom@19.1.6(@types/react@19.1.8))(@types/react@19.1.8)(react-dom@19.1.0(react@19.1.0))(react@19.1.0)
      '@radix-ui/react-compose-refs': 1.1.2(@types/react@19.1.8)(react@19.1.0)
      '@radix-ui/react-context': 1.1.2(@types/react@19.1.8)(react@19.1.0)
      '@radix-ui/react-dismissable-layer': 1.1.10(@types/react-dom@19.1.6(@types/react@19.1.8))(@types/react@19.1.8)(react-dom@19.1.0(react@19.1.0))(react@19.1.0)
      '@radix-ui/react-portal': 1.1.9(@types/react-dom@19.1.6(@types/react@19.1.8))(@types/react@19.1.8)(react-dom@19.1.0(react@19.1.0))(react@19.1.0)
      '@radix-ui/react-presence': 1.1.4(@types/react-dom@19.1.6(@types/react@19.1.8))(@types/react@19.1.8)(react-dom@19.1.0(react@19.1.0))(react@19.1.0)
      '@radix-ui/react-primitive': 2.1.3(@types/react-dom@19.1.6(@types/react@19.1.8))(@types/react@19.1.8)(react-dom@19.1.0(react@19.1.0))(react@19.1.0)
      '@radix-ui/react-use-callback-ref': 1.1.1(@types/react@19.1.8)(react@19.1.0)
      '@radix-ui/react-use-controllable-state': 1.2.2(@types/react@19.1.8)(react@19.1.0)
      '@radix-ui/react-use-layout-effect': 1.1.1(@types/react@19.1.8)(react@19.1.0)
      '@radix-ui/react-visually-hidden': 1.2.3(@types/react-dom@19.1.6(@types/react@19.1.8))(@types/react@19.1.8)(react-dom@19.1.0(react@19.1.0))(react@19.1.0)
      react: 19.1.0
      react-dom: 19.1.0(react@19.1.0)
    optionalDependencies:
      '@types/react': 19.1.8
      '@types/react-dom': 19.1.6(@types/react@19.1.8)

  '@radix-ui/react-use-callback-ref@1.1.1(@types/react@19.1.8)(react@19.1.0)':
    dependencies:
      react: 19.1.0
    optionalDependencies:
      '@types/react': 19.1.8

  '@radix-ui/react-use-controllable-state@1.2.2(@types/react@19.1.8)(react@19.1.0)':
    dependencies:
      '@radix-ui/react-use-effect-event': 0.0.2(@types/react@19.1.8)(react@19.1.0)
      '@radix-ui/react-use-layout-effect': 1.1.1(@types/react@19.1.8)(react@19.1.0)
      react: 19.1.0
    optionalDependencies:
      '@types/react': 19.1.8

  '@radix-ui/react-use-effect-event@0.0.2(@types/react@19.1.8)(react@19.1.0)':
    dependencies:
      '@radix-ui/react-use-layout-effect': 1.1.1(@types/react@19.1.8)(react@19.1.0)
      react: 19.1.0
    optionalDependencies:
      '@types/react': 19.1.8

  '@radix-ui/react-use-escape-keydown@1.1.1(@types/react@19.1.8)(react@19.1.0)':
    dependencies:
      '@radix-ui/react-use-callback-ref': 1.1.1(@types/react@19.1.8)(react@19.1.0)
      react: 19.1.0
    optionalDependencies:
      '@types/react': 19.1.8

  '@radix-ui/react-use-layout-effect@1.1.1(@types/react@19.1.8)(react@19.1.0)':
    dependencies:
      react: 19.1.0
    optionalDependencies:
      '@types/react': 19.1.8

  '@radix-ui/react-use-previous@1.1.1(@types/react@19.1.8)(react@19.1.0)':
    dependencies:
      react: 19.1.0
    optionalDependencies:
      '@types/react': 19.1.8

  '@radix-ui/react-use-rect@1.1.1(@types/react@19.1.8)(react@19.1.0)':
    dependencies:
      '@radix-ui/rect': 1.1.1
      react: 19.1.0
    optionalDependencies:
      '@types/react': 19.1.8

  '@radix-ui/react-use-size@1.1.1(@types/react@19.1.8)(react@19.1.0)':
    dependencies:
      '@radix-ui/react-use-layout-effect': 1.1.1(@types/react@19.1.8)(react@19.1.0)
      react: 19.1.0
    optionalDependencies:
      '@types/react': 19.1.8

  '@radix-ui/react-visually-hidden@1.2.3(@types/react-dom@19.1.6(@types/react@19.1.8))(@types/react@19.1.8)(react-dom@19.1.0(react@19.1.0))(react@19.1.0)':
    dependencies:
      '@radix-ui/react-primitive': 2.1.3(@types/react-dom@19.1.6(@types/react@19.1.8))(@types/react@19.1.8)(react-dom@19.1.0(react@19.1.0))(react@19.1.0)
      react: 19.1.0
      react-dom: 19.1.0(react@19.1.0)
    optionalDependencies:
      '@types/react': 19.1.8
      '@types/react-dom': 19.1.6(@types/react@19.1.8)

  '@radix-ui/rect@1.1.1': {}

  '@react-three/drei@10.3.0(@react-three/fiber@9.1.2(@types/react@19.1.8)(immer@10.1.1)(react-dom@19.1.0(react@19.1.0))(react@19.1.0)(three@0.177.0))(@types/react@19.1.8)(@types/three@0.177.0)(immer@10.1.1)(react-dom@19.1.0(react@19.1.0))(react@19.1.0)(three@0.177.0)':
    dependencies:
      '@babel/runtime': 7.27.6
      '@mediapipe/tasks-vision': 0.10.17
      '@monogrid/gainmap-js': 3.1.0(three@0.177.0)
      '@react-three/fiber': 9.1.2(@types/react@19.1.8)(immer@10.1.1)(react-dom@19.1.0(react@19.1.0))(react@19.1.0)(three@0.177.0)
      '@use-gesture/react': 10.3.1(react@19.1.0)
      camera-controls: 2.10.1(three@0.177.0)
      cross-env: 7.0.3
      detect-gpu: 5.0.70
      glsl-noise: 0.0.0
      hls.js: 1.6.5
      maath: 0.10.8(@types/three@0.177.0)(three@0.177.0)
      meshline: 3.3.1(three@0.177.0)
      react: 19.1.0
      stats-gl: 2.4.2(@types/three@0.177.0)(three@0.177.0)
      stats.js: 0.17.0
      suspend-react: 0.1.3(react@19.1.0)
      three: 0.177.0
      three-mesh-bvh: 0.8.3(three@0.177.0)
      three-stdlib: 2.36.0(three@0.177.0)
      troika-three-text: 0.52.4(three@0.177.0)
      tunnel-rat: 0.1.2(@types/react@19.1.8)(immer@10.1.1)(react@19.1.0)
      use-sync-external-store: 1.5.0(react@19.1.0)
      utility-types: 3.11.0
      zustand: 5.0.6(@types/react@19.1.8)(immer@10.1.1)(react@19.1.0)(use-sync-external-store@1.5.0(react@19.1.0))
    optionalDependencies:
      react-dom: 19.1.0(react@19.1.0)
    transitivePeerDependencies:
      - '@types/react'
      - '@types/three'
      - immer

  '@react-three/fiber@9.1.2(@types/react@19.1.8)(immer@10.1.1)(react-dom@19.1.0(react@19.1.0))(react@19.1.0)(three@0.177.0)':
    dependencies:
      '@babel/runtime': 7.27.6
      '@types/react-reconciler': 0.28.9(@types/react@19.1.8)
      '@types/webxr': 0.5.22
      base64-js: 1.5.1
      buffer: 6.0.3
      its-fine: 2.0.0(@types/react@19.1.8)(react@19.1.0)
      react: 19.1.0
      react-reconciler: 0.31.0(react@19.1.0)
      react-use-measure: 2.1.7(react-dom@19.1.0(react@19.1.0))(react@19.1.0)
      scheduler: 0.25.0
      suspend-react: 0.1.3(react@19.1.0)
      three: 0.177.0
      use-sync-external-store: 1.5.0(react@19.1.0)
      zustand: 5.0.6(@types/react@19.1.8)(immer@10.1.1)(react@19.1.0)(use-sync-external-store@1.5.0(react@19.1.0))
    optionalDependencies:
      react-dom: 19.1.0(react@19.1.0)
    transitivePeerDependencies:
      - '@types/react'
      - immer

  '@reduxjs/toolkit@2.8.2(react-redux@9.2.0(@types/react@19.1.8)(react@19.1.0)(redux@5.0.1))(react@19.1.0)':
    dependencies:
      '@standard-schema/spec': 1.0.0
      '@standard-schema/utils': 0.3.0
      immer: 10.1.1
      redux: 5.0.1
      redux-thunk: 3.1.0(redux@5.0.1)
      reselect: 5.1.1
    optionalDependencies:
      react: 19.1.0
      react-redux: 9.2.0(@types/react@19.1.8)(react@19.1.0)(redux@5.0.1)

  '@rtsao/scc@1.1.0': {}

  '@rushstack/eslint-patch@1.11.0': {}

  '@sinclair/typebox@0.34.37': {}

  '@sinonjs/commons@3.0.1':
    dependencies:
      type-detect: 4.0.8

  '@sinonjs/fake-timers@13.0.5':
    dependencies:
      '@sinonjs/commons': 3.0.1

  '@stablelib/base64@1.0.1': {}

  '@standard-schema/spec@1.0.0': {}

  '@standard-schema/spec@1.0.0-beta.4': {}

  '@standard-schema/utils@0.3.0': {}

  '@supabase/auth-js@2.70.0':
    dependencies:
      '@supabase/node-fetch': 2.6.15

  '@supabase/functions-js@2.4.4':
    dependencies:
      '@supabase/node-fetch': 2.6.15

  '@supabase/node-fetch@2.6.15':
    dependencies:
      whatwg-url: 5.0.0

  '@supabase/postgrest-js@1.19.4':
    dependencies:
      '@supabase/node-fetch': 2.6.15

  '@supabase/realtime-js@2.11.10':
    dependencies:
      '@supabase/node-fetch': 2.6.15
      '@types/phoenix': 1.6.6
      '@types/ws': 8.18.1
      ws: 8.18.2
    transitivePeerDependencies:
      - bufferutil
      - utf-8-validate

  '@supabase/ssr@0.6.1(@supabase/supabase-js@2.50.0)':
    dependencies:
      '@supabase/supabase-js': 2.50.0
      cookie: 1.0.2

  '@supabase/storage-js@2.7.1':
    dependencies:
      '@supabase/node-fetch': 2.6.15

  '@supabase/supabase-js@2.50.0':
    dependencies:
      '@supabase/auth-js': 2.70.0
      '@supabase/functions-js': 2.4.4
      '@supabase/node-fetch': 2.6.15
      '@supabase/postgrest-js': 1.19.4
      '@supabase/realtime-js': 2.11.10
      '@supabase/storage-js': 2.7.1
    transitivePeerDependencies:
      - bufferutil
      - utf-8-validate

  '@swc/counter@0.1.3': {}

  '@swc/helpers@0.5.15':
    dependencies:
      tslib: 2.8.1

  '@tailwindcss/node@4.1.10':
    dependencies:
      '@ampproject/remapping': 2.3.0
      enhanced-resolve: 5.18.1
      jiti: 2.4.2
      lightningcss: 1.30.1
      magic-string: 0.30.17
      source-map-js: 1.2.1
      tailwindcss: 4.1.10

  '@tailwindcss/oxide-android-arm64@4.1.10':
    optional: true

  '@tailwindcss/oxide-darwin-arm64@4.1.10':
    optional: true

  '@tailwindcss/oxide-darwin-x64@4.1.10':
    optional: true

  '@tailwindcss/oxide-freebsd-x64@4.1.10':
    optional: true

  '@tailwindcss/oxide-linux-arm-gnueabihf@4.1.10':
    optional: true

  '@tailwindcss/oxide-linux-arm64-gnu@4.1.10':
    optional: true

  '@tailwindcss/oxide-linux-arm64-musl@4.1.10':
    optional: true

  '@tailwindcss/oxide-linux-x64-gnu@4.1.10':
    optional: true

  '@tailwindcss/oxide-linux-x64-musl@4.1.10':
    optional: true

  '@tailwindcss/oxide-wasm32-wasi@4.1.10':
    optional: true

  '@tailwindcss/oxide-win32-arm64-msvc@4.1.10':
    optional: true

  '@tailwindcss/oxide-win32-x64-msvc@4.1.10':
    optional: true

  '@tailwindcss/oxide@4.1.10':
    dependencies:
      detect-libc: 2.0.4
      tar: 7.4.3
    optionalDependencies:
      '@tailwindcss/oxide-android-arm64': 4.1.10
      '@tailwindcss/oxide-darwin-arm64': 4.1.10
      '@tailwindcss/oxide-darwin-x64': 4.1.10
      '@tailwindcss/oxide-freebsd-x64': 4.1.10
      '@tailwindcss/oxide-linux-arm-gnueabihf': 4.1.10
      '@tailwindcss/oxide-linux-arm64-gnu': 4.1.10
      '@tailwindcss/oxide-linux-arm64-musl': 4.1.10
      '@tailwindcss/oxide-linux-x64-gnu': 4.1.10
      '@tailwindcss/oxide-linux-x64-musl': 4.1.10
      '@tailwindcss/oxide-wasm32-wasi': 4.1.10
      '@tailwindcss/oxide-win32-arm64-msvc': 4.1.10
      '@tailwindcss/oxide-win32-x64-msvc': 4.1.10

  '@tailwindcss/postcss@4.1.10':
    dependencies:
      '@alloc/quick-lru': 5.2.0
      '@tailwindcss/node': 4.1.10
      '@tailwindcss/oxide': 4.1.10
      postcss: 8.5.6
      tailwindcss: 4.1.10

  '@tanstack/react-table@8.21.3(react-dom@19.1.0(react@19.1.0))(react@19.1.0)':
    dependencies:
      '@tanstack/table-core': 8.21.3
      react: 19.1.0
      react-dom: 19.1.0(react@19.1.0)

  '@tanstack/table-core@8.21.3': {}

  '@tweenjs/tween.js@23.1.3': {}

  '@tybys/wasm-util@0.9.0':
    dependencies:
      tslib: 2.8.1
    optional: true

  '@types/babel__core@7.20.5':
    dependencies:
      '@babel/parser': 7.27.7
      '@babel/types': 7.27.7
      '@types/babel__generator': 7.27.0
      '@types/babel__template': 7.4.4
      '@types/babel__traverse': 7.20.7

  '@types/babel__generator@7.27.0':
    dependencies:
      '@babel/types': 7.27.7

  '@types/babel__template@7.4.4':
    dependencies:
      '@babel/parser': 7.27.7
      '@babel/types': 7.27.7

  '@types/babel__traverse@7.20.7':
    dependencies:
      '@babel/types': 7.27.7

  '@types/d3-array@3.2.1': {}

  '@types/d3-color@3.1.3': {}

  '@types/d3-ease@3.0.2': {}

  '@types/d3-interpolate@3.0.4':
    dependencies:
      '@types/d3-color': 3.1.3

  '@types/d3-path@3.1.1': {}

  '@types/d3-scale@4.0.9':
    dependencies:
      '@types/d3-time': 3.0.4

  '@types/d3-shape@3.1.7':
    dependencies:
      '@types/d3-path': 3.1.1

  '@types/d3-time@3.0.4': {}

  '@types/d3-timer@3.0.2': {}

  '@types/draco3d@1.4.10': {}

  '@types/estree@1.0.8': {}

  '@types/istanbul-lib-coverage@2.0.6': {}

  '@types/istanbul-lib-report@3.0.3':
    dependencies:
      '@types/istanbul-lib-coverage': 2.0.6

  '@types/istanbul-reports@3.0.4':
    dependencies:
      '@types/istanbul-lib-report': 3.0.3

  '@types/jest@30.0.0':
    dependencies:
      expect: 30.0.3
      pretty-format: 30.0.2

  '@types/jsdom@21.1.7':
    dependencies:
      '@types/node': 24.0.3
      '@types/tough-cookie': 4.0.5
      parse5: 7.3.0

  '@types/json-schema@7.0.15': {}

  '@types/json5@0.0.29': {}

  '@types/lodash.throttle@4.1.9':
    dependencies:
      '@types/lodash': 4.17.15

  '@types/lodash@4.17.15': {}

  '@types/node@22.15.33':
    dependencies:
      undici-types: 6.21.0

  '@types/node@24.0.3':
    dependencies:
      undici-types: 7.8.0

  '@types/offscreencanvas@2019.7.3': {}

  '@types/phoenix@1.6.6': {}

  '@types/react-dom@19.1.6(@types/react@19.1.8)':
    dependencies:
      '@types/react': 19.1.8

  '@types/react-reconciler@0.28.9(@types/react@19.1.8)':
    dependencies:
      '@types/react': 19.1.8

  '@types/react@19.1.8':
    dependencies:
      csstype: 3.1.3

  '@types/stack-utils@2.0.3': {}

  '@types/stats.js@0.17.4': {}

  '@types/three@0.177.0':
    dependencies:
      '@dimforge/rapier3d-compat': 0.12.0
      '@tweenjs/tween.js': 23.1.3
      '@types/stats.js': 0.17.4
      '@types/webxr': 0.5.22
      '@webgpu/types': 0.1.63
      fflate: 0.8.2
      meshoptimizer: 0.18.1

  '@types/tough-cookie@4.0.5': {}

  '@types/use-sync-external-store@0.0.6': {}

  '@types/webxr@0.5.22': {}

  '@types/ws@8.18.1':
    dependencies:
      '@types/node': 24.0.3

  '@types/yargs-parser@21.0.3': {}

  '@types/yargs@17.0.33':
    dependencies:
      '@types/yargs-parser': 21.0.3

  '@typescript-eslint/eslint-plugin@8.34.1(@typescript-eslint/parser@8.34.1(eslint@9.29.0(jiti@2.4.2))(typescript@5.8.3))(eslint@9.29.0(jiti@2.4.2))(typescript@5.8.3)':
    dependencies:
      '@eslint-community/regexpp': 4.12.1
      '@typescript-eslint/parser': 8.34.1(eslint@9.29.0(jiti@2.4.2))(typescript@5.8.3)
      '@typescript-eslint/scope-manager': 8.34.1
      '@typescript-eslint/type-utils': 8.34.1(eslint@9.29.0(jiti@2.4.2))(typescript@5.8.3)
      '@typescript-eslint/utils': 8.34.1(eslint@9.29.0(jiti@2.4.2))(typescript@5.8.3)
      '@typescript-eslint/visitor-keys': 8.34.1
      eslint: 9.29.0(jiti@2.4.2)
      graphemer: 1.4.0
      ignore: 7.0.5
      natural-compare: 1.4.0
      ts-api-utils: 2.1.0(typescript@5.8.3)
      typescript: 5.8.3
    transitivePeerDependencies:
      - supports-color

  '@typescript-eslint/parser@8.34.1(eslint@9.29.0(jiti@2.4.2))(typescript@5.8.3)':
    dependencies:
      '@typescript-eslint/scope-manager': 8.34.1
      '@typescript-eslint/types': 8.34.1
      '@typescript-eslint/typescript-estree': 8.34.1(typescript@5.8.3)
      '@typescript-eslint/visitor-keys': 8.34.1
      debug: 4.4.1
      eslint: 9.29.0(jiti@2.4.2)
      typescript: 5.8.3
    transitivePeerDependencies:
      - supports-color

  '@typescript-eslint/project-service@8.34.1(typescript@5.8.3)':
    dependencies:
      '@typescript-eslint/tsconfig-utils': 8.34.1(typescript@5.8.3)
      '@typescript-eslint/types': 8.34.1
      debug: 4.4.1
      typescript: 5.8.3
    transitivePeerDependencies:
      - supports-color

  '@typescript-eslint/scope-manager@8.34.1':
    dependencies:
      '@typescript-eslint/types': 8.34.1
      '@typescript-eslint/visitor-keys': 8.34.1

  '@typescript-eslint/tsconfig-utils@8.34.1(typescript@5.8.3)':
    dependencies:
      typescript: 5.8.3

  '@typescript-eslint/type-utils@8.34.1(eslint@9.29.0(jiti@2.4.2))(typescript@5.8.3)':
    dependencies:
      '@typescript-eslint/typescript-estree': 8.34.1(typescript@5.8.3)
      '@typescript-eslint/utils': 8.34.1(eslint@9.29.0(jiti@2.4.2))(typescript@5.8.3)
      debug: 4.4.1
      eslint: 9.29.0(jiti@2.4.2)
      ts-api-utils: 2.1.0(typescript@5.8.3)
      typescript: 5.8.3
    transitivePeerDependencies:
      - supports-color

  '@typescript-eslint/types@8.34.1': {}

  '@typescript-eslint/typescript-estree@8.34.1(typescript@5.8.3)':
    dependencies:
      '@typescript-eslint/project-service': 8.34.1(typescript@5.8.3)
      '@typescript-eslint/tsconfig-utils': 8.34.1(typescript@5.8.3)
      '@typescript-eslint/types': 8.34.1
      '@typescript-eslint/visitor-keys': 8.34.1
      debug: 4.4.1
      fast-glob: 3.3.3
      is-glob: 4.0.3
      minimatch: 9.0.5
      semver: 7.7.2
      ts-api-utils: 2.1.0(typescript@5.8.3)
      typescript: 5.8.3
    transitivePeerDependencies:
      - supports-color

  '@typescript-eslint/utils@8.34.1(eslint@9.29.0(jiti@2.4.2))(typescript@5.8.3)':
    dependencies:
      '@eslint-community/eslint-utils': 4.7.0(eslint@9.29.0(jiti@2.4.2))
      '@typescript-eslint/scope-manager': 8.34.1
      '@typescript-eslint/types': 8.34.1
      '@typescript-eslint/typescript-estree': 8.34.1(typescript@5.8.3)
      eslint: 9.29.0(jiti@2.4.2)
      typescript: 5.8.3
    transitivePeerDependencies:
      - supports-color

  '@typescript-eslint/visitor-keys@8.34.1':
    dependencies:
      '@typescript-eslint/types': 8.34.1
      eslint-visitor-keys: 4.2.1

  '@ungap/structured-clone@1.3.0': {}

  '@unrs/resolver-binding-android-arm-eabi@1.9.1':
    optional: true

  '@unrs/resolver-binding-android-arm64@1.9.1':
    optional: true

  '@unrs/resolver-binding-darwin-arm64@1.9.1':
    optional: true

  '@unrs/resolver-binding-darwin-x64@1.9.1':
    optional: true

  '@unrs/resolver-binding-freebsd-x64@1.9.1':
    optional: true

  '@unrs/resolver-binding-linux-arm-gnueabihf@1.9.1':
    optional: true

  '@unrs/resolver-binding-linux-arm-musleabihf@1.9.1':
    optional: true

  '@unrs/resolver-binding-linux-arm64-gnu@1.9.1':
    optional: true

  '@unrs/resolver-binding-linux-arm64-musl@1.9.1':
    optional: true

  '@unrs/resolver-binding-linux-ppc64-gnu@1.9.1':
    optional: true

  '@unrs/resolver-binding-linux-riscv64-gnu@1.9.1':
    optional: true

  '@unrs/resolver-binding-linux-riscv64-musl@1.9.1':
    optional: true

  '@unrs/resolver-binding-linux-s390x-gnu@1.9.1':
    optional: true

  '@unrs/resolver-binding-linux-x64-gnu@1.9.1':
    optional: true

  '@unrs/resolver-binding-linux-x64-musl@1.9.1':
    optional: true

  '@unrs/resolver-binding-wasm32-wasi@1.9.1':
    dependencies:
      '@napi-rs/wasm-runtime': 0.2.11
    optional: true

  '@unrs/resolver-binding-win32-arm64-msvc@1.9.1':
    optional: true

  '@unrs/resolver-binding-win32-ia32-msvc@1.9.1':
    optional: true

  '@unrs/resolver-binding-win32-x64-msvc@1.9.1':
    optional: true

  '@uploadthing/mime-types@0.3.5': {}

  '@uploadthing/react@7.3.2(next@15.3.4(@babel/core@7.27.7)(react-dom@19.1.0(react@19.1.0))(react@19.1.0))(react@19.1.0)(uploadthing@7.7.3(next@15.3.4(@babel/core@7.27.7)(react-dom@19.1.0(react@19.1.0))(react@19.1.0))(tailwindcss@4.1.10))':
    dependencies:
      '@uploadthing/shared': 7.1.9
      file-selector: 0.6.0
      react: 19.1.0
      uploadthing: 7.7.3(next@15.3.4(@babel/core@7.27.7)(react-dom@19.1.0(react@19.1.0))(react@19.1.0))(tailwindcss@4.1.10)
    optionalDependencies:
      next: 15.3.4(@babel/core@7.27.7)(react-dom@19.1.0(react@19.1.0))(react@19.1.0)

  '@uploadthing/shared@7.1.9':
    dependencies:
      '@uploadthing/mime-types': 0.3.5
      effect: 3.16.8
      sqids: 0.3.0

  '@use-gesture/core@10.3.1': {}

  '@use-gesture/react@10.3.1(react@19.1.0)':
    dependencies:
      '@use-gesture/core': 10.3.1
      react: 19.1.0

  '@vercel/git-hooks@1.0.0': {}

  '@webgpu/types@0.1.63': {}

  acorn-jsx@5.3.2(acorn@8.14.1):
    dependencies:
      acorn: 8.14.1

  acorn-jsx@5.3.2(acorn@8.15.0):
    dependencies:
      acorn: 8.15.0

  acorn@8.14.1: {}

  acorn@8.15.0: {}

  agent-base@7.1.3: {}

  ai-repo@https://codeload.github.com/vercel/ai/tar.gz/f3639faaa64eaa222791adc638f818f19043be73: {}

  ajv@6.12.6:
    dependencies:
      fast-deep-equal: 3.1.3
      fast-json-stable-stringify: 2.1.0
      json-schema-traverse: 0.4.1
      uri-js: 4.4.1

  ansi-escapes@4.3.2:
    dependencies:
      type-fest: 0.21.3

  ansi-escapes@7.0.0:
    dependencies:
      environment: 1.1.0

  ansi-regex@5.0.1: {}

  ansi-regex@6.1.0: {}

  ansi-styles@4.3.0:
    dependencies:
      color-convert: 2.0.1

  ansi-styles@5.2.0: {}

  ansi-styles@6.2.1: {}

  anymatch@3.1.3:
    dependencies:
      normalize-path: 3.0.0
      picomatch: 2.3.1

  argparse@1.0.10:
    dependencies:
      sprintf-js: 1.0.3

  argparse@2.0.1: {}

  aria-hidden@1.2.4:
    dependencies:
      tslib: 2.8.1

  aria-hidden@1.2.6:
    dependencies:
      tslib: 2.8.1

  aria-query@5.3.2: {}

  array-buffer-byte-length@1.0.2:
    dependencies:
      call-bound: 1.0.4
      is-array-buffer: 3.0.5

  array-includes@3.1.9:
    dependencies:
      call-bind: 1.0.8
      call-bound: 1.0.4
      define-properties: 1.2.1
      es-abstract: 1.24.0
      es-object-atoms: 1.1.1
      get-intrinsic: 1.3.0
      is-string: 1.1.1
      math-intrinsics: 1.1.0

  array.prototype.findlast@1.2.5:
    dependencies:
      call-bind: 1.0.8
      define-properties: 1.2.1
      es-abstract: 1.24.0
      es-errors: 1.3.0
      es-object-atoms: 1.1.1
      es-shim-unscopables: 1.1.0

  array.prototype.findlastindex@1.2.6:
    dependencies:
      call-bind: 1.0.8
      call-bound: 1.0.4
      define-properties: 1.2.1
      es-abstract: 1.24.0
      es-errors: 1.3.0
      es-object-atoms: 1.1.1
      es-shim-unscopables: 1.1.0

  array.prototype.flat@1.3.3:
    dependencies:
      call-bind: 1.0.8
      define-properties: 1.2.1
      es-abstract: 1.24.0
      es-shim-unscopables: 1.1.0

  array.prototype.flatmap@1.3.3:
    dependencies:
      call-bind: 1.0.8
      define-properties: 1.2.1
      es-abstract: 1.24.0
      es-shim-unscopables: 1.1.0

  array.prototype.tosorted@1.1.4:
    dependencies:
      call-bind: 1.0.8
      define-properties: 1.2.1
      es-abstract: 1.24.0
      es-errors: 1.3.0
      es-shim-unscopables: 1.1.0

  arraybuffer.prototype.slice@1.0.4:
    dependencies:
      array-buffer-byte-length: 1.0.2
      call-bind: 1.0.8
      define-properties: 1.2.1
      es-abstract: 1.24.0
      es-errors: 1.3.0
      get-intrinsic: 1.3.0
      is-array-buffer: 3.0.5

  ast-types-flow@0.0.8: {}

  async-function@1.0.0: {}

  async@3.2.6: {}

  attr-accept@2.2.5: {}

  available-typed-arrays@1.0.7:
    dependencies:
      possible-typed-array-names: 1.1.0

  axe-core@4.10.3: {}

  axobject-query@4.1.0: {}

  babel-jest@30.0.2(@babel/core@7.27.7):
    dependencies:
      '@babel/core': 7.27.7
      '@jest/transform': 30.0.2
      '@types/babel__core': 7.20.5
      babel-plugin-istanbul: 7.0.0
      babel-preset-jest: 30.0.1(@babel/core@7.27.7)
      chalk: 4.1.2
      graceful-fs: 4.2.11
      slash: 3.0.0
    transitivePeerDependencies:
      - supports-color

  babel-plugin-istanbul@7.0.0:
    dependencies:
      '@babel/helper-plugin-utils': 7.27.1
      '@istanbuljs/load-nyc-config': 1.1.0
      '@istanbuljs/schema': 0.1.3
      istanbul-lib-instrument: 6.0.3
      test-exclude: 6.0.0
    transitivePeerDependencies:
      - supports-color

  babel-plugin-jest-hoist@30.0.1:
    dependencies:
      '@babel/template': 7.27.2
      '@babel/types': 7.27.7
      '@types/babel__core': 7.20.5

  babel-preset-current-node-syntax@1.1.0(@babel/core@7.27.7):
    dependencies:
      '@babel/core': 7.27.7
      '@babel/plugin-syntax-async-generators': 7.8.4(@babel/core@7.27.7)
      '@babel/plugin-syntax-bigint': 7.8.3(@babel/core@7.27.7)
      '@babel/plugin-syntax-class-properties': 7.12.13(@babel/core@7.27.7)
      '@babel/plugin-syntax-class-static-block': 7.14.5(@babel/core@7.27.7)
      '@babel/plugin-syntax-import-attributes': 7.27.1(@babel/core@7.27.7)
      '@babel/plugin-syntax-import-meta': 7.10.4(@babel/core@7.27.7)
      '@babel/plugin-syntax-json-strings': 7.8.3(@babel/core@7.27.7)
      '@babel/plugin-syntax-logical-assignment-operators': 7.10.4(@babel/core@7.27.7)
      '@babel/plugin-syntax-nullish-coalescing-operator': 7.8.3(@babel/core@7.27.7)
      '@babel/plugin-syntax-numeric-separator': 7.10.4(@babel/core@7.27.7)
      '@babel/plugin-syntax-object-rest-spread': 7.8.3(@babel/core@7.27.7)
      '@babel/plugin-syntax-optional-catch-binding': 7.8.3(@babel/core@7.27.7)
      '@babel/plugin-syntax-optional-chaining': 7.8.3(@babel/core@7.27.7)
      '@babel/plugin-syntax-private-property-in-object': 7.14.5(@babel/core@7.27.7)
      '@babel/plugin-syntax-top-level-await': 7.14.5(@babel/core@7.27.7)

  babel-preset-jest@30.0.1(@babel/core@7.27.7):
    dependencies:
      '@babel/core': 7.27.7
      babel-plugin-jest-hoist: 30.0.1
      babel-preset-current-node-syntax: 1.1.0(@babel/core@7.27.7)

  balanced-match@1.0.2: {}

<<<<<<< HEAD
  base64-js@1.5.1: {}

  bidi-js@1.0.3:
    dependencies:
      require-from-string: 2.0.2
=======
  base64-arraybuffer@1.0.2: {}
>>>>>>> 1b24b078

  brace-expansion@1.1.12:
    dependencies:
      balanced-match: 1.0.2
      concat-map: 0.0.1

  brace-expansion@2.0.2:
    dependencies:
      balanced-match: 1.0.2

  braces@3.0.3:
    dependencies:
      fill-range: 7.1.1

  browserslist@4.25.1:
    dependencies:
      caniuse-lite: 1.0.30001726
      electron-to-chromium: 1.5.177
      node-releases: 2.0.19
      update-browserslist-db: 1.1.3(browserslist@4.25.1)

  bs-logger@0.2.6:
    dependencies:
      fast-json-stable-stringify: 2.1.0

  bser@2.1.1:
    dependencies:
      node-int64: 0.4.0

  buffer-from@1.1.2: {}

  buffer@6.0.3:
    dependencies:
      base64-js: 1.5.1
      ieee754: 1.2.1

  busboy@1.6.0:
    dependencies:
      streamsearch: 1.1.0

  call-bind-apply-helpers@1.0.2:
    dependencies:
      es-errors: 1.3.0
      function-bind: 1.1.2

  call-bind@1.0.8:
    dependencies:
      call-bind-apply-helpers: 1.0.2
      es-define-property: 1.0.1
      get-intrinsic: 1.3.0
      set-function-length: 1.2.2

  call-bound@1.0.4:
    dependencies:
      call-bind-apply-helpers: 1.0.2
      get-intrinsic: 1.3.0

  callsites@3.1.0: {}

  camelcase@5.3.1: {}

  camelcase@6.3.0: {}

  camera-controls@2.10.1(three@0.177.0):
    dependencies:
      three: 0.177.0

  caniuse-lite@1.0.30001724: {}

  caniuse-lite@1.0.30001726: {}

  chalk@4.1.2:
    dependencies:
      ansi-styles: 4.3.0
      supports-color: 7.2.0

  chalk@5.4.1: {}

  char-regex@1.0.2: {}

  chownr@3.0.0: {}

  ci-info@4.2.0: {}

  cjs-module-lexer@2.1.0: {}

  class-variance-authority@0.7.1:
    dependencies:
      clsx: 2.1.1

  cli-cursor@5.0.0:
    dependencies:
      restore-cursor: 5.1.0

  cli-truncate@4.0.0:
    dependencies:
      slice-ansi: 5.0.0
      string-width: 7.2.0

  client-only@0.0.1: {}

  cliui@8.0.1:
    dependencies:
      string-width: 4.2.3
      strip-ansi: 6.0.1
      wrap-ansi: 7.0.0

  clsx@2.1.1: {}

  co@4.6.0: {}

  collect-v8-coverage@1.0.2: {}

  color-convert@2.0.1:
    dependencies:
      color-name: 1.1.4

  color-name@1.1.4: {}

  color-string@1.9.1:
    dependencies:
      color-name: 1.1.4
      simple-swizzle: 0.2.2
    optional: true

  color@4.2.3:
    dependencies:
      color-convert: 2.0.1
      color-string: 1.9.1
    optional: true

  colorette@2.0.20: {}

  commander@14.0.0: {}

  concat-map@0.0.1: {}

  convert-source-map@2.0.0: {}

  cookie@1.0.2: {}

  cross-env@7.0.3:
    dependencies:
      cross-spawn: 7.0.6

  cross-spawn@7.0.6:
    dependencies:
      path-key: 3.1.1
      shebang-command: 2.0.0
      which: 2.0.2

  css-line-break@2.1.0:
    dependencies:
      utrie: 1.0.2

  cssstyle@4.6.0:
    dependencies:
      '@asamuzakjp/css-color': 3.2.0
      rrweb-cssom: 0.8.0

  csstype@3.1.3: {}

  d3-array@3.2.4:
    dependencies:
      internmap: 2.0.3

  d3-color@3.1.0: {}

  d3-ease@3.0.1: {}

  d3-format@3.1.0: {}

  d3-interpolate@3.0.1:
    dependencies:
      d3-color: 3.1.0

  d3-path@3.1.0: {}

  d3-scale@4.0.2:
    dependencies:
      d3-array: 3.2.4
      d3-format: 3.1.0
      d3-interpolate: 3.0.1
      d3-time: 3.1.0
      d3-time-format: 4.1.0

  d3-shape@3.2.0:
    dependencies:
      d3-path: 3.1.0

  d3-time-format@4.1.0:
    dependencies:
      d3-time: 3.1.0

  d3-time@3.1.0:
    dependencies:
      d3-array: 3.2.4

  d3-timer@3.0.1: {}

  damerau-levenshtein@1.0.8: {}

  data-urls@5.0.0:
    dependencies:
      whatwg-mimetype: 4.0.0
      whatwg-url: 14.2.0

  data-view-buffer@1.0.2:
    dependencies:
      call-bound: 1.0.4
      es-errors: 1.3.0
      is-data-view: 1.0.2

  data-view-byte-length@1.0.2:
    dependencies:
      call-bound: 1.0.4
      es-errors: 1.3.0
      is-data-view: 1.0.2

  data-view-byte-offset@1.0.1:
    dependencies:
      call-bound: 1.0.4
      es-errors: 1.3.0
      is-data-view: 1.0.2

  dayjs@1.11.13: {}

  debug@3.2.7:
    dependencies:
      ms: 2.1.3

  debug@4.4.0:
    dependencies:
      ms: 2.1.3

  debug@4.4.1:
    dependencies:
      ms: 2.1.3

  decimal.js-light@2.5.1: {}

  decimal.js@10.5.0: {}

  dedent@1.6.0: {}

  deep-is@0.1.4: {}

  deepmerge@4.3.1: {}

  define-data-property@1.1.4:
    dependencies:
      es-define-property: 1.0.1
      es-errors: 1.3.0
      gopd: 1.2.0

  define-properties@1.2.1:
    dependencies:
      define-data-property: 1.1.4
      has-property-descriptors: 1.0.2
      object-keys: 1.1.1

  dequal@2.0.3: {}

  detect-gpu@5.0.70:
    dependencies:
      webgl-constants: 1.1.1

  detect-libc@2.0.4: {}

  detect-newline@3.1.0: {}

  detect-node-es@1.1.0: {}

  doctrine@2.1.0:
    dependencies:
      esutils: 2.0.3

  dot-case@3.0.4:
    dependencies:
      no-case: 3.0.4
      tslib: 2.8.1

  draco3d@1.5.7: {}

  dunder-proto@1.0.1:
    dependencies:
      call-bind-apply-helpers: 1.0.2
      es-errors: 1.3.0
      gopd: 1.2.0

  eastasianwidth@0.2.0: {}

  effect@3.16.8:
    dependencies:
      '@standard-schema/spec': 1.0.0
      fast-check: 3.23.2

  ejs@3.1.10:
    dependencies:
      jake: 10.9.2

  electron-to-chromium@1.5.177: {}

  emittery@0.13.1: {}

  emoji-regex@10.4.0: {}

  emoji-regex@8.0.0: {}

  emoji-regex@9.2.2: {}

  enhanced-resolve@5.18.1:
    dependencies:
      graceful-fs: 4.2.11
      tapable: 2.2.2

  entities@6.0.1: {}

  environment@1.1.0: {}

  error-ex@1.3.2:
    dependencies:
      is-arrayish: 0.2.1

  es-abstract@1.24.0:
    dependencies:
      array-buffer-byte-length: 1.0.2
      arraybuffer.prototype.slice: 1.0.4
      available-typed-arrays: 1.0.7
      call-bind: 1.0.8
      call-bound: 1.0.4
      data-view-buffer: 1.0.2
      data-view-byte-length: 1.0.2
      data-view-byte-offset: 1.0.1
      es-define-property: 1.0.1
      es-errors: 1.3.0
      es-object-atoms: 1.1.1
      es-set-tostringtag: 2.1.0
      es-to-primitive: 1.3.0
      function.prototype.name: 1.1.8
      get-intrinsic: 1.3.0
      get-proto: 1.0.1
      get-symbol-description: 1.1.0
      globalthis: 1.0.4
      gopd: 1.2.0
      has-property-descriptors: 1.0.2
      has-proto: 1.2.0
      has-symbols: 1.1.0
      hasown: 2.0.2
      internal-slot: 1.1.0
      is-array-buffer: 3.0.5
      is-callable: 1.2.7
      is-data-view: 1.0.2
      is-negative-zero: 2.0.3
      is-regex: 1.2.1
      is-set: 2.0.3
      is-shared-array-buffer: 1.0.4
      is-string: 1.1.1
      is-typed-array: 1.1.15
      is-weakref: 1.1.1
      math-intrinsics: 1.1.0
      object-inspect: 1.13.4
      object-keys: 1.1.1
      object.assign: 4.1.7
      own-keys: 1.0.1
      regexp.prototype.flags: 1.5.4
      safe-array-concat: 1.1.3
      safe-push-apply: 1.0.0
      safe-regex-test: 1.1.0
      set-proto: 1.0.0
      stop-iteration-iterator: 1.1.0
      string.prototype.trim: 1.2.10
      string.prototype.trimend: 1.0.9
      string.prototype.trimstart: 1.0.8
      typed-array-buffer: 1.0.3
      typed-array-byte-length: 1.0.3
      typed-array-byte-offset: 1.0.4
      typed-array-length: 1.0.7
      unbox-primitive: 1.1.0
      which-typed-array: 1.1.19

  es-define-property@1.0.1: {}

  es-errors@1.3.0: {}

  es-iterator-helpers@1.2.1:
    dependencies:
      call-bind: 1.0.8
      call-bound: 1.0.4
      define-properties: 1.2.1
      es-abstract: 1.24.0
      es-errors: 1.3.0
      es-set-tostringtag: 2.1.0
      function-bind: 1.1.2
      get-intrinsic: 1.3.0
      globalthis: 1.0.4
      gopd: 1.2.0
      has-property-descriptors: 1.0.2
      has-proto: 1.2.0
      has-symbols: 1.1.0
      internal-slot: 1.1.0
      iterator.prototype: 1.1.5
      safe-array-concat: 1.1.3

  es-object-atoms@1.1.1:
    dependencies:
      es-errors: 1.3.0

  es-set-tostringtag@2.1.0:
    dependencies:
      es-errors: 1.3.0
      get-intrinsic: 1.3.0
      has-tostringtag: 1.0.2
      hasown: 2.0.2

  es-shim-unscopables@1.1.0:
    dependencies:
      hasown: 2.0.2

  es-to-primitive@1.3.0:
    dependencies:
      is-callable: 1.2.7
      is-date-object: 1.1.0
      is-symbol: 1.1.1

  es-toolkit@1.39.5: {}

  es6-promise@4.2.8: {}

  escalade@3.2.0: {}

  escape-string-regexp@2.0.0: {}

  escape-string-regexp@4.0.0: {}

  eslint-config-next@15.3.4(eslint@9.29.0(jiti@2.4.2))(typescript@5.8.3):
    dependencies:
      '@next/eslint-plugin-next': 15.3.4
      '@rushstack/eslint-patch': 1.11.0
      '@typescript-eslint/eslint-plugin': 8.34.1(@typescript-eslint/parser@8.34.1(eslint@9.29.0(jiti@2.4.2))(typescript@5.8.3))(eslint@9.29.0(jiti@2.4.2))(typescript@5.8.3)
      '@typescript-eslint/parser': 8.34.1(eslint@9.29.0(jiti@2.4.2))(typescript@5.8.3)
      eslint: 9.29.0(jiti@2.4.2)
      eslint-import-resolver-node: 0.3.9
      eslint-import-resolver-typescript: 3.10.1(eslint-plugin-import@2.32.0)(eslint@9.29.0(jiti@2.4.2))
      eslint-plugin-import: 2.32.0(@typescript-eslint/parser@8.34.1(eslint@9.29.0(jiti@2.4.2))(typescript@5.8.3))(eslint-import-resolver-typescript@3.10.1)(eslint@9.29.0(jiti@2.4.2))
      eslint-plugin-jsx-a11y: 6.10.2(eslint@9.29.0(jiti@2.4.2))
      eslint-plugin-react: 7.37.5(eslint@9.29.0(jiti@2.4.2))
      eslint-plugin-react-hooks: 5.2.0(eslint@9.29.0(jiti@2.4.2))
    optionalDependencies:
      typescript: 5.8.3
    transitivePeerDependencies:
      - eslint-import-resolver-webpack
      - eslint-plugin-import-x
      - supports-color

  eslint-import-resolver-node@0.3.9:
    dependencies:
      debug: 3.2.7
      is-core-module: 2.16.1
      resolve: 1.22.10
    transitivePeerDependencies:
      - supports-color

  eslint-import-resolver-typescript@3.10.1(eslint-plugin-import@2.32.0)(eslint@9.29.0(jiti@2.4.2)):
    dependencies:
      '@nolyfill/is-core-module': 1.0.39
      debug: 4.4.1
      eslint: 9.29.0(jiti@2.4.2)
      get-tsconfig: 4.10.1
      is-bun-module: 2.0.0
      stable-hash: 0.0.5
      tinyglobby: 0.2.14
      unrs-resolver: 1.9.1
    optionalDependencies:
      eslint-plugin-import: 2.32.0(@typescript-eslint/parser@8.34.1(eslint@9.29.0(jiti@2.4.2))(typescript@5.8.3))(eslint-import-resolver-typescript@3.10.1)(eslint@9.29.0(jiti@2.4.2))
    transitivePeerDependencies:
      - supports-color

  eslint-module-utils@2.12.1(@typescript-eslint/parser@8.34.1(eslint@9.29.0(jiti@2.4.2))(typescript@5.8.3))(eslint-import-resolver-node@0.3.9)(eslint-import-resolver-typescript@3.10.1)(eslint@9.29.0(jiti@2.4.2)):
    dependencies:
      debug: 3.2.7
    optionalDependencies:
      '@typescript-eslint/parser': 8.34.1(eslint@9.29.0(jiti@2.4.2))(typescript@5.8.3)
      eslint: 9.29.0(jiti@2.4.2)
      eslint-import-resolver-node: 0.3.9
      eslint-import-resolver-typescript: 3.10.1(eslint-plugin-import@2.32.0)(eslint@9.29.0(jiti@2.4.2))
    transitivePeerDependencies:
      - supports-color

  eslint-plugin-import@2.32.0(@typescript-eslint/parser@8.34.1(eslint@9.29.0(jiti@2.4.2))(typescript@5.8.3))(eslint-import-resolver-typescript@3.10.1)(eslint@9.29.0(jiti@2.4.2)):
    dependencies:
      '@rtsao/scc': 1.1.0
      array-includes: 3.1.9
      array.prototype.findlastindex: 1.2.6
      array.prototype.flat: 1.3.3
      array.prototype.flatmap: 1.3.3
      debug: 3.2.7
      doctrine: 2.1.0
      eslint: 9.29.0(jiti@2.4.2)
      eslint-import-resolver-node: 0.3.9
      eslint-module-utils: 2.12.1(@typescript-eslint/parser@8.34.1(eslint@9.29.0(jiti@2.4.2))(typescript@5.8.3))(eslint-import-resolver-node@0.3.9)(eslint-import-resolver-typescript@3.10.1)(eslint@9.29.0(jiti@2.4.2))
      hasown: 2.0.2
      is-core-module: 2.16.1
      is-glob: 4.0.3
      minimatch: 3.1.2
      object.fromentries: 2.0.8
      object.groupby: 1.0.3
      object.values: 1.2.1
      semver: 6.3.1
      string.prototype.trimend: 1.0.9
      tsconfig-paths: 3.15.0
    optionalDependencies:
      '@typescript-eslint/parser': 8.34.1(eslint@9.29.0(jiti@2.4.2))(typescript@5.8.3)
    transitivePeerDependencies:
      - eslint-import-resolver-typescript
      - eslint-import-resolver-webpack
      - supports-color

  eslint-plugin-jsx-a11y@6.10.2(eslint@9.29.0(jiti@2.4.2)):
    dependencies:
      aria-query: 5.3.2
      array-includes: 3.1.9
      array.prototype.flatmap: 1.3.3
      ast-types-flow: 0.0.8
      axe-core: 4.10.3
      axobject-query: 4.1.0
      damerau-levenshtein: 1.0.8
      emoji-regex: 9.2.2
      eslint: 9.29.0(jiti@2.4.2)
      hasown: 2.0.2
      jsx-ast-utils: 3.3.5
      language-tags: 1.0.9
      minimatch: 3.1.2
      object.fromentries: 2.0.8
      safe-regex-test: 1.1.0
      string.prototype.includes: 2.0.1

  eslint-plugin-react-hooks@5.2.0(eslint@9.29.0(jiti@2.4.2)):
    dependencies:
      eslint: 9.29.0(jiti@2.4.2)

  eslint-plugin-react@7.37.5(eslint@9.29.0(jiti@2.4.2)):
    dependencies:
      array-includes: 3.1.9
      array.prototype.findlast: 1.2.5
      array.prototype.flatmap: 1.3.3
      array.prototype.tosorted: 1.1.4
      doctrine: 2.1.0
      es-iterator-helpers: 1.2.1
      eslint: 9.29.0(jiti@2.4.2)
      estraverse: 5.3.0
      hasown: 2.0.2
      jsx-ast-utils: 3.3.5
      minimatch: 3.1.2
      object.entries: 1.1.9
      object.fromentries: 2.0.8
      object.values: 1.2.1
      prop-types: 15.8.1
      resolve: 2.0.0-next.5
      semver: 6.3.1
      string.prototype.matchall: 4.0.12
      string.prototype.repeat: 1.0.0

  eslint-scope@8.4.0:
    dependencies:
      esrecurse: 4.3.0
      estraverse: 5.3.0

  eslint-visitor-keys@3.4.3: {}

  eslint-visitor-keys@4.2.0: {}

  eslint-visitor-keys@4.2.1: {}

  eslint@9.29.0(jiti@2.4.2):
    dependencies:
      '@eslint-community/eslint-utils': 4.7.0(eslint@9.29.0(jiti@2.4.2))
      '@eslint-community/regexpp': 4.12.1
      '@eslint/config-array': 0.20.1
      '@eslint/config-helpers': 0.2.3
      '@eslint/core': 0.14.0
      '@eslint/eslintrc': 3.3.1
      '@eslint/js': 9.29.0
      '@eslint/plugin-kit': 0.3.2
      '@humanfs/node': 0.16.6
      '@humanwhocodes/module-importer': 1.0.1
      '@humanwhocodes/retry': 0.4.3
      '@types/estree': 1.0.8
      '@types/json-schema': 7.0.15
      ajv: 6.12.6
      chalk: 4.1.2
      cross-spawn: 7.0.6
      debug: 4.4.1
      escape-string-regexp: 4.0.0
      eslint-scope: 8.4.0
      eslint-visitor-keys: 4.2.1
      espree: 10.4.0
      esquery: 1.6.0
      esutils: 2.0.3
      fast-deep-equal: 3.1.3
      file-entry-cache: 8.0.0
      find-up: 5.0.0
      glob-parent: 6.0.2
      ignore: 5.3.2
      imurmurhash: 0.1.4
      is-glob: 4.0.3
      json-stable-stringify-without-jsonify: 1.0.1
      lodash.merge: 4.6.2
      minimatch: 3.1.2
      natural-compare: 1.4.0
      optionator: 0.9.4
    optionalDependencies:
      jiti: 2.4.2
    transitivePeerDependencies:
      - supports-color

  espree@10.3.0:
    dependencies:
      acorn: 8.14.1
      acorn-jsx: 5.3.2(acorn@8.14.1)
      eslint-visitor-keys: 4.2.0

  espree@10.4.0:
    dependencies:
      acorn: 8.15.0
      acorn-jsx: 5.3.2(acorn@8.15.0)
      eslint-visitor-keys: 4.2.1

  esprima@4.0.1: {}

  esquery@1.6.0:
    dependencies:
      estraverse: 5.3.0

  esrecurse@4.3.0:
    dependencies:
      estraverse: 5.3.0

  estraverse@5.3.0: {}

  esutils@2.0.3: {}

  eventemitter3@5.0.1: {}

  execa@5.1.1:
    dependencies:
      cross-spawn: 7.0.6
      get-stream: 6.0.1
      human-signals: 2.1.0
      is-stream: 2.0.1
      merge-stream: 2.0.0
      npm-run-path: 4.0.1
      onetime: 5.1.2
      signal-exit: 3.0.7
      strip-final-newline: 2.0.0

  exit-x@0.2.2: {}

  expect@30.0.3:
    dependencies:
      '@jest/expect-utils': 30.0.3
      '@jest/get-type': 30.0.1
      jest-matcher-utils: 30.0.3
      jest-message-util: 30.0.2
      jest-mock: 30.0.2
      jest-util: 30.0.2

  fast-check@3.23.2:
    dependencies:
      pure-rand: 6.1.0

  fast-deep-equal@3.1.3: {}

  fast-equals@4.0.3: {}

  fast-glob@3.3.1:
    dependencies:
      '@nodelib/fs.stat': 2.0.5
      '@nodelib/fs.walk': 1.2.8
      glob-parent: 5.1.2
      merge2: 1.4.1
      micromatch: 4.0.8

  fast-glob@3.3.3:
    dependencies:
      '@nodelib/fs.stat': 2.0.5
      '@nodelib/fs.walk': 1.2.8
      glob-parent: 5.1.2
      merge2: 1.4.1
      micromatch: 4.0.8

  fast-json-stable-stringify@2.1.0: {}

  fast-levenshtein@2.0.6: {}

  fast-sha256@1.3.0: {}

  fastq@1.19.1:
    dependencies:
      reusify: 1.1.0

  fb-watchman@2.0.2:
    dependencies:
      bser: 2.1.1

  fdir@6.4.6(picomatch@4.0.2):
    optionalDependencies:
      picomatch: 4.0.2

  fflate@0.6.10: {}

  fflate@0.8.2: {}

  file-entry-cache@8.0.0:
    dependencies:
      flat-cache: 4.0.1

  file-selector@0.6.0:
    dependencies:
      tslib: 2.8.1

  file-selector@2.1.2:
    dependencies:
      tslib: 2.8.1

  filelist@1.0.4:
    dependencies:
      minimatch: 5.1.6

  fill-range@7.1.1:
    dependencies:
      to-regex-range: 5.0.1

  find-my-way-ts@0.1.5: {}

  find-up@4.1.0:
    dependencies:
      locate-path: 5.0.0
      path-exists: 4.0.0

  find-up@5.0.0:
    dependencies:
      locate-path: 6.0.0
      path-exists: 4.0.0

  flat-cache@4.0.1:
    dependencies:
      flatted: 3.3.3
      keyv: 4.5.4

  flatted@3.3.3: {}

  for-each@0.3.5:
    dependencies:
      is-callable: 1.2.7

  foreground-child@3.3.1:
    dependencies:
      cross-spawn: 7.0.6
      signal-exit: 4.1.0

  framer-motion@12.19.2(react-dom@19.1.0(react@19.1.0))(react@19.1.0):
    dependencies:
      motion-dom: 12.19.0
      motion-utils: 12.19.0
      tslib: 2.8.1
    optionalDependencies:
      react: 19.1.0
      react-dom: 19.1.0(react@19.1.0)

  fs.realpath@1.0.0: {}

  fsevents@2.3.3:
    optional: true

  function-bind@1.1.2: {}

  function.prototype.name@1.1.8:
    dependencies:
      call-bind: 1.0.8
      call-bound: 1.0.4
      define-properties: 1.2.1
      functions-have-names: 1.2.3
      hasown: 2.0.2
      is-callable: 1.2.7

  functions-have-names@1.2.3: {}

  fuse.js@7.1.0: {}

  gensync@1.0.0-beta.2: {}

  get-caller-file@2.0.5: {}

  get-east-asian-width@1.3.0: {}

  get-intrinsic@1.3.0:
    dependencies:
      call-bind-apply-helpers: 1.0.2
      es-define-property: 1.0.1
      es-errors: 1.3.0
      es-object-atoms: 1.1.1
      function-bind: 1.1.2
      get-proto: 1.0.1
      gopd: 1.2.0
      has-symbols: 1.1.0
      hasown: 2.0.2
      math-intrinsics: 1.1.0

  get-nonce@1.0.1: {}

  get-package-type@0.1.0: {}

  get-proto@1.0.1:
    dependencies:
      dunder-proto: 1.0.1
      es-object-atoms: 1.1.1

  get-stream@6.0.1: {}

  get-symbol-description@1.1.0:
    dependencies:
      call-bound: 1.0.4
      es-errors: 1.3.0
      get-intrinsic: 1.3.0

  get-tsconfig@4.10.1:
    dependencies:
      resolve-pkg-maps: 1.0.0

  glob-parent@5.1.2:
    dependencies:
      is-glob: 4.0.3

  glob-parent@6.0.2:
    dependencies:
      is-glob: 4.0.3

  glob-to-regexp@0.4.1: {}

  glob@10.4.5:
    dependencies:
      foreground-child: 3.3.1
      jackspeak: 3.4.3
      minimatch: 9.0.5
      minipass: 7.1.2
      package-json-from-dist: 1.0.1
      path-scurry: 1.11.1

  glob@7.2.3:
    dependencies:
      fs.realpath: 1.0.0
      inflight: 1.0.6
      inherits: 2.0.4
      minimatch: 3.1.2
      once: 1.4.0
      path-is-absolute: 1.0.1

  globals@11.12.0: {}

  globals@14.0.0: {}

  globalthis@1.0.4:
    dependencies:
      define-properties: 1.2.1
      gopd: 1.2.0

  glsl-noise@0.0.0: {}

  gopd@1.2.0: {}

  graceful-fs@4.2.11: {}

  graphemer@1.4.0: {}

  has-bigints@1.1.0: {}

  has-flag@4.0.0: {}

  has-property-descriptors@1.0.2:
    dependencies:
      es-define-property: 1.0.1

  has-proto@1.2.0:
    dependencies:
      dunder-proto: 1.0.1

  has-symbols@1.1.0: {}

  has-tostringtag@1.0.2:
    dependencies:
      has-symbols: 1.1.0

  hasown@2.0.2:
    dependencies:
      function-bind: 1.1.2

  hls.js@1.6.5: {}

  html-encoding-sniffer@4.0.0:
    dependencies:
      whatwg-encoding: 3.1.1

  html-escaper@2.0.2: {}

  html2canvas@1.4.1:
    dependencies:
      css-line-break: 2.1.0
      text-segmentation: 1.0.3

  http-proxy-agent@7.0.2:
    dependencies:
      agent-base: 7.1.3
      debug: 4.4.1
    transitivePeerDependencies:
      - supports-color

  https-proxy-agent@7.0.6:
    dependencies:
      agent-base: 7.1.3
      debug: 4.4.1
    transitivePeerDependencies:
      - supports-color

  human-signals@2.1.0: {}

  iconv-lite@0.6.3:
    dependencies:
      safer-buffer: 2.1.2

  ieee754@1.2.1: {}

  ignore@5.3.2: {}

  ignore@7.0.5: {}

  immediate@3.0.6: {}

  immer@10.1.1: {}

  import-fresh@3.3.1:
    dependencies:
      parent-module: 1.0.1
      resolve-from: 4.0.0

  import-local@3.2.0:
    dependencies:
      pkg-dir: 4.2.0
      resolve-cwd: 3.0.0

  imurmurhash@0.1.4: {}

  inflight@1.0.6:
    dependencies:
      once: 1.4.0
      wrappy: 1.0.2

  inherits@2.0.4: {}

  internal-slot@1.1.0:
    dependencies:
      es-errors: 1.3.0
      hasown: 2.0.2
      side-channel: 1.1.0

  internmap@2.0.3: {}

  is-array-buffer@3.0.5:
    dependencies:
      call-bind: 1.0.8
      call-bound: 1.0.4
      get-intrinsic: 1.3.0

  is-arrayish@0.2.1: {}

  is-arrayish@0.3.2:
    optional: true

  is-async-function@2.1.1:
    dependencies:
      async-function: 1.0.0
      call-bound: 1.0.4
      get-proto: 1.0.1
      has-tostringtag: 1.0.2
      safe-regex-test: 1.1.0

  is-bigint@1.1.0:
    dependencies:
      has-bigints: 1.1.0

  is-boolean-object@1.2.2:
    dependencies:
      call-bound: 1.0.4
      has-tostringtag: 1.0.2

  is-bun-module@2.0.0:
    dependencies:
      semver: 7.7.2

  is-callable@1.2.7: {}

  is-core-module@2.16.1:
    dependencies:
      hasown: 2.0.2

  is-data-view@1.0.2:
    dependencies:
      call-bound: 1.0.4
      get-intrinsic: 1.3.0
      is-typed-array: 1.1.15

  is-date-object@1.1.0:
    dependencies:
      call-bound: 1.0.4
      has-tostringtag: 1.0.2

  is-extglob@2.1.1: {}

  is-finalizationregistry@1.1.1:
    dependencies:
      call-bound: 1.0.4

  is-fullwidth-code-point@3.0.0: {}

  is-fullwidth-code-point@4.0.0: {}

  is-fullwidth-code-point@5.0.0:
    dependencies:
      get-east-asian-width: 1.3.0

  is-generator-fn@2.1.0: {}

  is-generator-function@1.1.0:
    dependencies:
      call-bound: 1.0.4
      get-proto: 1.0.1
      has-tostringtag: 1.0.2
      safe-regex-test: 1.1.0

  is-glob@4.0.3:
    dependencies:
      is-extglob: 2.1.1

  is-map@2.0.3: {}

  is-negative-zero@2.0.3: {}

  is-number-object@1.1.1:
    dependencies:
      call-bound: 1.0.4
      has-tostringtag: 1.0.2

  is-number@7.0.0: {}

  is-potential-custom-element-name@1.0.1: {}

  is-promise@2.2.2: {}

  is-regex@1.2.1:
    dependencies:
      call-bound: 1.0.4
      gopd: 1.2.0
      has-tostringtag: 1.0.2
      hasown: 2.0.2

  is-set@2.0.3: {}

  is-shared-array-buffer@1.0.4:
    dependencies:
      call-bound: 1.0.4

  is-stream@2.0.1: {}

  is-string@1.1.1:
    dependencies:
      call-bound: 1.0.4
      has-tostringtag: 1.0.2

  is-symbol@1.1.1:
    dependencies:
      call-bound: 1.0.4
      has-symbols: 1.1.0
      safe-regex-test: 1.1.0

  is-typed-array@1.1.15:
    dependencies:
      which-typed-array: 1.1.19

  is-weakmap@2.0.2: {}

  is-weakref@1.1.1:
    dependencies:
      call-bound: 1.0.4

  is-weakset@2.0.4:
    dependencies:
      call-bound: 1.0.4
      get-intrinsic: 1.3.0

  isarray@2.0.5: {}

  isexe@2.0.0: {}

  istanbul-lib-coverage@3.2.2: {}

  istanbul-lib-instrument@6.0.3:
    dependencies:
      '@babel/core': 7.27.7
      '@babel/parser': 7.27.7
      '@istanbuljs/schema': 0.1.3
      istanbul-lib-coverage: 3.2.2
      semver: 7.7.2
    transitivePeerDependencies:
      - supports-color

  istanbul-lib-report@3.0.1:
    dependencies:
      istanbul-lib-coverage: 3.2.2
      make-dir: 4.0.0
      supports-color: 7.2.0

  istanbul-lib-source-maps@5.0.6:
    dependencies:
      '@jridgewell/trace-mapping': 0.3.25
      debug: 4.4.1
      istanbul-lib-coverage: 3.2.2
    transitivePeerDependencies:
      - supports-color

  istanbul-reports@3.1.7:
    dependencies:
      html-escaper: 2.0.2
      istanbul-lib-report: 3.0.1

  iterator.prototype@1.1.5:
    dependencies:
      define-data-property: 1.1.4
      es-object-atoms: 1.1.1
      get-intrinsic: 1.3.0
      get-proto: 1.0.1
      has-symbols: 1.1.0
      set-function-name: 2.0.2

  its-fine@2.0.0(@types/react@19.1.8)(react@19.1.0):
    dependencies:
      '@types/react-reconciler': 0.28.9(@types/react@19.1.8)
      react: 19.1.0
    transitivePeerDependencies:
      - '@types/react'

  jackspeak@3.4.3:
    dependencies:
      '@isaacs/cliui': 8.0.2
    optionalDependencies:
      '@pkgjs/parseargs': 0.11.0

  jake@10.9.2:
    dependencies:
      async: 3.2.6
      chalk: 4.1.2
      filelist: 1.0.4
      minimatch: 3.1.2

  jest-changed-files@30.0.2:
    dependencies:
      execa: 5.1.1
      jest-util: 30.0.2
      p-limit: 3.1.0

  jest-circus@30.0.3:
    dependencies:
      '@jest/environment': 30.0.2
      '@jest/expect': 30.0.3
      '@jest/test-result': 30.0.2
      '@jest/types': 30.0.1
      '@types/node': 24.0.3
      chalk: 4.1.2
      co: 4.6.0
      dedent: 1.6.0
      is-generator-fn: 2.1.0
      jest-each: 30.0.2
      jest-matcher-utils: 30.0.3
      jest-message-util: 30.0.2
      jest-runtime: 30.0.3
      jest-snapshot: 30.0.3
      jest-util: 30.0.2
      p-limit: 3.1.0
      pretty-format: 30.0.2
      pure-rand: 7.0.1
      slash: 3.0.0
      stack-utils: 2.0.6
    transitivePeerDependencies:
      - babel-plugin-macros
      - supports-color

  jest-cli@30.0.3(@types/node@24.0.3):
    dependencies:
      '@jest/core': 30.0.3
      '@jest/test-result': 30.0.2
      '@jest/types': 30.0.1
      chalk: 4.1.2
      exit-x: 0.2.2
      import-local: 3.2.0
      jest-config: 30.0.3(@types/node@24.0.3)
      jest-util: 30.0.2
      jest-validate: 30.0.2
      yargs: 17.7.2
    transitivePeerDependencies:
      - '@types/node'
      - babel-plugin-macros
      - esbuild-register
      - supports-color
      - ts-node

  jest-config@30.0.3(@types/node@24.0.3):
    dependencies:
      '@babel/core': 7.27.7
      '@jest/get-type': 30.0.1
      '@jest/pattern': 30.0.1
      '@jest/test-sequencer': 30.0.2
      '@jest/types': 30.0.1
      babel-jest: 30.0.2(@babel/core@7.27.7)
      chalk: 4.1.2
      ci-info: 4.2.0
      deepmerge: 4.3.1
      glob: 10.4.5
      graceful-fs: 4.2.11
      jest-circus: 30.0.3
      jest-docblock: 30.0.1
      jest-environment-node: 30.0.2
      jest-regex-util: 30.0.1
      jest-resolve: 30.0.2
      jest-runner: 30.0.3
      jest-util: 30.0.2
      jest-validate: 30.0.2
      micromatch: 4.0.8
      parse-json: 5.2.0
      pretty-format: 30.0.2
      slash: 3.0.0
      strip-json-comments: 3.1.1
    optionalDependencies:
      '@types/node': 24.0.3
    transitivePeerDependencies:
      - babel-plugin-macros
      - supports-color

  jest-diff@30.0.3:
    dependencies:
      '@jest/diff-sequences': 30.0.1
      '@jest/get-type': 30.0.1
      chalk: 4.1.2
      pretty-format: 30.0.2

  jest-docblock@30.0.1:
    dependencies:
      detect-newline: 3.1.0

  jest-each@30.0.2:
    dependencies:
      '@jest/get-type': 30.0.1
      '@jest/types': 30.0.1
      chalk: 4.1.2
      jest-util: 30.0.2
      pretty-format: 30.0.2

  jest-environment-jsdom@30.0.2:
    dependencies:
      '@jest/environment': 30.0.2
      '@jest/environment-jsdom-abstract': 30.0.2(jsdom@26.1.0)
      '@types/jsdom': 21.1.7
      '@types/node': 24.0.3
      jsdom: 26.1.0
    transitivePeerDependencies:
      - bufferutil
      - supports-color
      - utf-8-validate

  jest-environment-node@30.0.2:
    dependencies:
      '@jest/environment': 30.0.2
      '@jest/fake-timers': 30.0.2
      '@jest/types': 30.0.1
      '@types/node': 24.0.3
      jest-mock: 30.0.2
      jest-util: 30.0.2
      jest-validate: 30.0.2

  jest-haste-map@30.0.2:
    dependencies:
      '@jest/types': 30.0.1
      '@types/node': 24.0.3
      anymatch: 3.1.3
      fb-watchman: 2.0.2
      graceful-fs: 4.2.11
      jest-regex-util: 30.0.1
      jest-util: 30.0.2
      jest-worker: 30.0.2
      micromatch: 4.0.8
      walker: 1.0.8
    optionalDependencies:
      fsevents: 2.3.3

  jest-leak-detector@30.0.2:
    dependencies:
      '@jest/get-type': 30.0.1
      pretty-format: 30.0.2

  jest-matcher-utils@30.0.3:
    dependencies:
      '@jest/get-type': 30.0.1
      chalk: 4.1.2
      jest-diff: 30.0.3
      pretty-format: 30.0.2

  jest-message-util@30.0.2:
    dependencies:
      '@babel/code-frame': 7.27.1
      '@jest/types': 30.0.1
      '@types/stack-utils': 2.0.3
      chalk: 4.1.2
      graceful-fs: 4.2.11
      micromatch: 4.0.8
      pretty-format: 30.0.2
      slash: 3.0.0
      stack-utils: 2.0.6

  jest-mock@30.0.2:
    dependencies:
      '@jest/types': 30.0.1
      '@types/node': 24.0.3
      jest-util: 30.0.2

  jest-pnp-resolver@1.2.3(jest-resolve@30.0.2):
    optionalDependencies:
      jest-resolve: 30.0.2

  jest-regex-util@30.0.1: {}

  jest-resolve-dependencies@30.0.3:
    dependencies:
      jest-regex-util: 30.0.1
      jest-snapshot: 30.0.3
    transitivePeerDependencies:
      - supports-color

  jest-resolve@30.0.2:
    dependencies:
      chalk: 4.1.2
      graceful-fs: 4.2.11
      jest-haste-map: 30.0.2
      jest-pnp-resolver: 1.2.3(jest-resolve@30.0.2)
      jest-util: 30.0.2
      jest-validate: 30.0.2
      slash: 3.0.0
      unrs-resolver: 1.9.1

  jest-runner@30.0.3:
    dependencies:
      '@jest/console': 30.0.2
      '@jest/environment': 30.0.2
      '@jest/test-result': 30.0.2
      '@jest/transform': 30.0.2
      '@jest/types': 30.0.1
      '@types/node': 24.0.3
      chalk: 4.1.2
      emittery: 0.13.1
      exit-x: 0.2.2
      graceful-fs: 4.2.11
      jest-docblock: 30.0.1
      jest-environment-node: 30.0.2
      jest-haste-map: 30.0.2
      jest-leak-detector: 30.0.2
      jest-message-util: 30.0.2
      jest-resolve: 30.0.2
      jest-runtime: 30.0.3
      jest-util: 30.0.2
      jest-watcher: 30.0.2
      jest-worker: 30.0.2
      p-limit: 3.1.0
      source-map-support: 0.5.13
    transitivePeerDependencies:
      - supports-color

  jest-runtime@30.0.3:
    dependencies:
      '@jest/environment': 30.0.2
      '@jest/fake-timers': 30.0.2
      '@jest/globals': 30.0.3
      '@jest/source-map': 30.0.1
      '@jest/test-result': 30.0.2
      '@jest/transform': 30.0.2
      '@jest/types': 30.0.1
      '@types/node': 24.0.3
      chalk: 4.1.2
      cjs-module-lexer: 2.1.0
      collect-v8-coverage: 1.0.2
      glob: 10.4.5
      graceful-fs: 4.2.11
      jest-haste-map: 30.0.2
      jest-message-util: 30.0.2
      jest-mock: 30.0.2
      jest-regex-util: 30.0.1
      jest-resolve: 30.0.2
      jest-snapshot: 30.0.3
      jest-util: 30.0.2
      slash: 3.0.0
      strip-bom: 4.0.0
    transitivePeerDependencies:
      - supports-color

  jest-snapshot@30.0.3:
    dependencies:
      '@babel/core': 7.27.7
      '@babel/generator': 7.27.5
      '@babel/plugin-syntax-jsx': 7.27.1(@babel/core@7.27.7)
      '@babel/plugin-syntax-typescript': 7.27.1(@babel/core@7.27.7)
      '@babel/types': 7.27.7
      '@jest/expect-utils': 30.0.3
      '@jest/get-type': 30.0.1
      '@jest/snapshot-utils': 30.0.1
      '@jest/transform': 30.0.2
      '@jest/types': 30.0.1
      babel-preset-current-node-syntax: 1.1.0(@babel/core@7.27.7)
      chalk: 4.1.2
      expect: 30.0.3
      graceful-fs: 4.2.11
      jest-diff: 30.0.3
      jest-matcher-utils: 30.0.3
      jest-message-util: 30.0.2
      jest-util: 30.0.2
      pretty-format: 30.0.2
      semver: 7.7.2
      synckit: 0.11.8
    transitivePeerDependencies:
      - supports-color

  jest-util@30.0.2:
    dependencies:
      '@jest/types': 30.0.1
      '@types/node': 24.0.3
      chalk: 4.1.2
      ci-info: 4.2.0
      graceful-fs: 4.2.11
      picomatch: 4.0.2

  jest-validate@30.0.2:
    dependencies:
      '@jest/get-type': 30.0.1
      '@jest/types': 30.0.1
      camelcase: 6.3.0
      chalk: 4.1.2
      leven: 3.1.0
      pretty-format: 30.0.2

  jest-watcher@30.0.2:
    dependencies:
      '@jest/test-result': 30.0.2
      '@jest/types': 30.0.1
      '@types/node': 24.0.3
      ansi-escapes: 4.3.2
      chalk: 4.1.2
      emittery: 0.13.1
      jest-util: 30.0.2
      string-length: 4.0.2

  jest-worker@30.0.2:
    dependencies:
      '@types/node': 24.0.3
      '@ungap/structured-clone': 1.3.0
      jest-util: 30.0.2
      merge-stream: 2.0.0
      supports-color: 8.1.1

  jest@30.0.3(@types/node@24.0.3):
    dependencies:
      '@jest/core': 30.0.3
      '@jest/types': 30.0.1
      import-local: 3.2.0
      jest-cli: 30.0.3(@types/node@24.0.3)
    transitivePeerDependencies:
      - '@types/node'
      - babel-plugin-macros
      - esbuild-register
      - supports-color
      - ts-node

  jiti@2.4.2: {}

  js-cookie@3.0.5: {}

  js-tokens@4.0.0: {}

  js-yaml@3.14.1:
    dependencies:
      argparse: 1.0.10
      esprima: 4.0.1

  js-yaml@4.1.0:
    dependencies:
      argparse: 2.0.1

  jsdom@26.1.0:
    dependencies:
      cssstyle: 4.6.0
      data-urls: 5.0.0
      decimal.js: 10.5.0
      html-encoding-sniffer: 4.0.0
      http-proxy-agent: 7.0.2
      https-proxy-agent: 7.0.6
      is-potential-custom-element-name: 1.0.1
      nwsapi: 2.2.20
      parse5: 7.3.0
      rrweb-cssom: 0.8.0
      saxes: 6.0.0
      symbol-tree: 3.2.4
      tough-cookie: 5.1.2
      w3c-xmlserializer: 5.0.0
      webidl-conversions: 7.0.0
      whatwg-encoding: 3.1.1
      whatwg-mimetype: 4.0.0
      whatwg-url: 14.2.0
      ws: 8.18.2
      xml-name-validator: 5.0.0
    transitivePeerDependencies:
      - bufferutil
      - supports-color
      - utf-8-validate

  jsesc@3.1.0: {}

  json-buffer@3.0.1: {}

  json-parse-even-better-errors@2.3.1: {}

  json-schema-traverse@0.4.1: {}

  json-stable-stringify-without-jsonify@1.0.1: {}

  json5@1.0.2:
    dependencies:
      minimist: 1.2.8

  json5@2.2.3: {}

  jsx-ast-utils@3.3.5:
    dependencies:
      array-includes: 3.1.9
      array.prototype.flat: 1.3.3
      object.assign: 4.1.7
      object.values: 1.2.1

  keyv@4.5.4:
    dependencies:
      json-buffer: 3.0.1

  language-subtag-registry@0.3.23: {}

  language-tags@1.0.9:
    dependencies:
      language-subtag-registry: 0.3.23

  leven@3.1.0: {}

  levn@0.4.1:
    dependencies:
      prelude-ls: 1.2.1
      type-check: 0.4.0

  lie@3.3.0:
    dependencies:
      immediate: 3.0.6

  lightningcss-darwin-arm64@1.30.1:
    optional: true

  lightningcss-darwin-x64@1.30.1:
    optional: true

  lightningcss-freebsd-x64@1.30.1:
    optional: true

  lightningcss-linux-arm-gnueabihf@1.30.1:
    optional: true

  lightningcss-linux-arm64-gnu@1.30.1:
    optional: true

  lightningcss-linux-arm64-musl@1.30.1:
    optional: true

  lightningcss-linux-x64-gnu@1.30.1:
    optional: true

  lightningcss-linux-x64-musl@1.30.1:
    optional: true

  lightningcss-win32-arm64-msvc@1.30.1:
    optional: true

  lightningcss-win32-x64-msvc@1.30.1:
    optional: true

  lightningcss@1.30.1:
    dependencies:
      detect-libc: 2.0.4
    optionalDependencies:
      lightningcss-darwin-arm64: 1.30.1
      lightningcss-darwin-x64: 1.30.1
      lightningcss-freebsd-x64: 1.30.1
      lightningcss-linux-arm-gnueabihf: 1.30.1
      lightningcss-linux-arm64-gnu: 1.30.1
      lightningcss-linux-arm64-musl: 1.30.1
      lightningcss-linux-x64-gnu: 1.30.1
      lightningcss-linux-x64-musl: 1.30.1
      lightningcss-win32-arm64-msvc: 1.30.1
      lightningcss-win32-x64-msvc: 1.30.1

  lilconfig@3.1.3: {}

  lines-and-columns@1.2.4: {}

  lint-staged@16.1.2:
    dependencies:
      chalk: 5.4.1
      commander: 14.0.0
      debug: 4.4.1
      lilconfig: 3.1.3
      listr2: 8.3.3
      micromatch: 4.0.8
      nano-spawn: 1.0.2
      pidtree: 0.6.0
      string-argv: 0.3.2
      yaml: 2.8.0
    transitivePeerDependencies:
      - supports-color

  listr2@8.3.3:
    dependencies:
      cli-truncate: 4.0.0
      colorette: 2.0.20
      eventemitter3: 5.0.1
      log-update: 6.1.0
      rfdc: 1.4.1
      wrap-ansi: 9.0.0

  locate-path@5.0.0:
    dependencies:
      p-locate: 4.1.0

  locate-path@6.0.0:
    dependencies:
      p-locate: 5.0.0

  lodash.memoize@4.1.2: {}

  lodash.merge@4.6.2: {}

  lodash.throttle@4.1.1: {}

  log-update@6.1.0:
    dependencies:
      ansi-escapes: 7.0.0
      cli-cursor: 5.0.0
      slice-ansi: 7.1.0
      strip-ansi: 7.1.0
      wrap-ansi: 9.0.0

  loose-envify@1.4.0:
    dependencies:
      js-tokens: 4.0.0

  lower-case@2.0.2:
    dependencies:
      tslib: 2.8.1

  lru-cache@10.4.3: {}

  lru-cache@5.1.1:
    dependencies:
      yallist: 3.1.1

  lucide-react@0.522.0(react@19.1.0):
    dependencies:
      react: 19.1.0

  maath@0.10.8(@types/three@0.177.0)(three@0.177.0):
    dependencies:
      '@types/three': 0.177.0
      three: 0.177.0

  magic-string@0.30.17:
    dependencies:
      '@jridgewell/sourcemap-codec': 1.5.0

  make-dir@4.0.0:
    dependencies:
      semver: 7.7.2

  make-error@1.3.6: {}

  makeerror@1.0.12:
    dependencies:
      tmpl: 1.0.5

  map-obj@4.3.0: {}

  math-intrinsics@1.1.0: {}

  merge-stream@2.0.0: {}

  merge2@1.4.1: {}

  meshline@3.3.1(three@0.177.0):
    dependencies:
      three: 0.177.0

  meshoptimizer@0.18.1: {}

  micromatch@4.0.8:
    dependencies:
      braces: 3.0.3
      picomatch: 2.3.1

  mimic-fn@2.1.0: {}

  mimic-function@5.0.1: {}

  minimatch@3.1.2:
    dependencies:
      brace-expansion: 1.1.12

  minimatch@5.1.6:
    dependencies:
      brace-expansion: 2.0.2

  minimatch@9.0.5:
    dependencies:
      brace-expansion: 2.0.2

  minimist@1.2.8: {}

  minipass@7.1.2: {}

  minizlib@3.0.2:
    dependencies:
      minipass: 7.1.2

  mkdirp@3.0.1: {}

  motion-dom@12.19.0:
    dependencies:
      motion-utils: 12.19.0

  motion-utils@12.19.0: {}

  ms@2.1.3: {}

  msgpackr-extract@3.0.3:
    dependencies:
      node-gyp-build-optional-packages: 5.2.2
    optionalDependencies:
      '@msgpackr-extract/msgpackr-extract-darwin-arm64': 3.0.3
      '@msgpackr-extract/msgpackr-extract-darwin-x64': 3.0.3
      '@msgpackr-extract/msgpackr-extract-linux-arm': 3.0.3
      '@msgpackr-extract/msgpackr-extract-linux-arm64': 3.0.3
      '@msgpackr-extract/msgpackr-extract-linux-x64': 3.0.3
      '@msgpackr-extract/msgpackr-extract-win32-x64': 3.0.3
    optional: true

  msgpackr@1.11.4:
    optionalDependencies:
      msgpackr-extract: 3.0.3

  multipasta@0.2.5: {}

  nano-spawn@1.0.2: {}

  nanoid@3.3.11: {}

  napi-postinstall@0.2.4: {}

  natural-compare@1.4.0: {}

  next-themes@0.4.6(react-dom@19.1.0(react@19.1.0))(react@19.1.0):
    dependencies:
      react: 19.1.0
      react-dom: 19.1.0(react@19.1.0)

  next@15.3.4(@babel/core@7.27.7)(react-dom@19.1.0(react@19.1.0))(react@19.1.0):
    dependencies:
      '@next/env': 15.3.4
      '@swc/counter': 0.1.3
      '@swc/helpers': 0.5.15
      busboy: 1.6.0
      caniuse-lite: 1.0.30001724
      postcss: 8.4.31
      react: 19.1.0
      react-dom: 19.1.0(react@19.1.0)
      styled-jsx: 5.1.6(@babel/core@7.27.7)(react@19.1.0)
    optionalDependencies:
      '@next/swc-darwin-arm64': 15.3.4
      '@next/swc-darwin-x64': 15.3.4
      '@next/swc-linux-arm64-gnu': 15.3.4
      '@next/swc-linux-arm64-musl': 15.3.4
      '@next/swc-linux-x64-gnu': 15.3.4
      '@next/swc-linux-x64-musl': 15.3.4
      '@next/swc-win32-arm64-msvc': 15.3.4
      '@next/swc-win32-x64-msvc': 15.3.4
      sharp: 0.34.2
    transitivePeerDependencies:
      - '@babel/core'
      - babel-plugin-macros

  no-case@3.0.4:
    dependencies:
      lower-case: 2.0.2
      tslib: 2.8.1

  node-fetch@2.7.0:
    dependencies:
      whatwg-url: 5.0.0

  node-gyp-build-optional-packages@5.2.2:
    dependencies:
      detect-libc: 2.0.4
    optional: true

  node-int64@0.4.0: {}

  node-releases@2.0.19: {}

  normalize-path@3.0.0: {}

  npm-run-path@4.0.1:
    dependencies:
      path-key: 3.1.1

  nwsapi@2.2.20: {}

  object-assign@4.1.1: {}

  object-inspect@1.13.4: {}

  object-keys@1.1.1: {}

  object.assign@4.1.7:
    dependencies:
      call-bind: 1.0.8
      call-bound: 1.0.4
      define-properties: 1.2.1
      es-object-atoms: 1.1.1
      has-symbols: 1.1.0
      object-keys: 1.1.1

  object.entries@1.1.9:
    dependencies:
      call-bind: 1.0.8
      call-bound: 1.0.4
      define-properties: 1.2.1
      es-object-atoms: 1.1.1

  object.fromentries@2.0.8:
    dependencies:
      call-bind: 1.0.8
      define-properties: 1.2.1
      es-abstract: 1.24.0
      es-object-atoms: 1.1.1

  object.groupby@1.0.3:
    dependencies:
      call-bind: 1.0.8
      define-properties: 1.2.1
      es-abstract: 1.24.0

  object.values@1.2.1:
    dependencies:
      call-bind: 1.0.8
      call-bound: 1.0.4
      define-properties: 1.2.1
      es-object-atoms: 1.1.1

  once@1.4.0:
    dependencies:
      wrappy: 1.0.2

  onetime@5.1.2:
    dependencies:
      mimic-fn: 2.1.0

  onetime@7.0.0:
    dependencies:
      mimic-function: 5.0.1

  optionator@0.9.4:
    dependencies:
      deep-is: 0.1.4
      fast-levenshtein: 2.0.6
      levn: 0.4.1
      prelude-ls: 1.2.1
      type-check: 0.4.0
      word-wrap: 1.2.5

  own-keys@1.0.1:
    dependencies:
      get-intrinsic: 1.3.0
      object-keys: 1.1.1
      safe-push-apply: 1.0.0

  p-limit@2.3.0:
    dependencies:
      p-try: 2.2.0

  p-limit@3.1.0:
    dependencies:
      yocto-queue: 0.1.0

  p-locate@4.1.0:
    dependencies:
      p-limit: 2.3.0

  p-locate@5.0.0:
    dependencies:
      p-limit: 3.1.0

  p-try@2.2.0: {}

  package-json-from-dist@1.0.1: {}

  parent-module@1.0.1:
    dependencies:
      callsites: 3.1.0

  parse-json@5.2.0:
    dependencies:
      '@babel/code-frame': 7.27.1
      error-ex: 1.3.2
      json-parse-even-better-errors: 2.3.1
      lines-and-columns: 1.2.4

  parse5@7.3.0:
    dependencies:
      entities: 6.0.1

  path-exists@4.0.0: {}

  path-is-absolute@1.0.1: {}

  path-key@3.1.1: {}

  path-parse@1.0.7: {}

  path-scurry@1.11.1:
    dependencies:
      lru-cache: 10.4.3
      minipass: 7.1.2

  picocolors@1.1.1: {}

  picomatch@2.3.1: {}

  picomatch@4.0.2: {}

  pidtree@0.6.0: {}

  pirates@4.0.7: {}

  pkg-dir@4.2.0:
    dependencies:
      find-up: 4.1.0

  possible-typed-array-names@1.1.0: {}

  postcss@8.4.31:
    dependencies:
      nanoid: 3.3.11
      picocolors: 1.1.1
      source-map-js: 1.2.1

  postcss@8.5.6:
    dependencies:
      nanoid: 3.3.11
      picocolors: 1.1.1
      source-map-js: 1.2.1

  potpack@1.0.2: {}

  prelude-ls@1.2.1: {}

  prettier@3.6.0: {}

  pretty-format@30.0.2:
    dependencies:
      '@jest/schemas': 30.0.1
      ansi-styles: 5.2.0
      react-is: 18.3.1

  prisma@6.10.1(typescript@5.8.3):
    dependencies:
      '@prisma/config': 6.10.1
      '@prisma/engines': 6.10.1
    optionalDependencies:
      typescript: 5.8.3

  promise-worker-transferable@1.0.4:
    dependencies:
      is-promise: 2.2.2
      lie: 3.3.0

  prop-types@15.8.1:
    dependencies:
      loose-envify: 1.4.0
      object-assign: 4.1.1
      react-is: 16.13.1

  punycode@2.3.1: {}

  pure-rand@6.1.0: {}

  pure-rand@7.0.1: {}

  querystringify@2.2.0: {}

  queue-microtask@1.2.3: {}

  react-dom@19.1.0(react@19.1.0):
    dependencies:
      react: 19.1.0
      scheduler: 0.26.0

  react-draggable@4.5.0(react-dom@19.1.0(react@19.1.0))(react@19.1.0):
    dependencies:
      clsx: 2.1.1
      prop-types: 15.8.1
      react: 19.1.0
      react-dom: 19.1.0(react@19.1.0)

  react-dropzone@14.3.8(react@19.1.0):
    dependencies:
      attr-accept: 2.2.5
      file-selector: 2.1.2
      prop-types: 15.8.1
      react: 19.1.0

  react-grid-layout@1.5.2(react-dom@19.1.0(react@19.1.0))(react@19.1.0):
    dependencies:
      clsx: 2.1.1
      fast-equals: 4.0.3
      prop-types: 15.8.1
      react: 19.1.0
      react-dom: 19.1.0(react@19.1.0)
      react-draggable: 4.5.0(react-dom@19.1.0(react@19.1.0))(react@19.1.0)
      react-resizable: 3.0.5(react-dom@19.1.0(react@19.1.0))(react@19.1.0)
      resize-observer-polyfill: 1.5.1

  react-hook-form@7.59.0(react@19.1.0):
    dependencies:
      react: 19.1.0

  react-is@16.13.1: {}

  react-is@18.3.1: {}

  react-reconciler@0.31.0(react@19.1.0):
    dependencies:
      react: 19.1.0
      scheduler: 0.25.0

  react-redux@9.2.0(@types/react@19.1.8)(react@19.1.0)(redux@5.0.1):
    dependencies:
      '@types/use-sync-external-store': 0.0.6
      react: 19.1.0
      use-sync-external-store: 1.5.0(react@19.1.0)
    optionalDependencies:
      '@types/react': 19.1.8
      redux: 5.0.1

  react-remove-scroll-bar@2.3.8(@types/react@19.1.8)(react@19.1.0):
    dependencies:
      react: 19.1.0
      react-style-singleton: 2.2.3(@types/react@19.1.8)(react@19.1.0)
      tslib: 2.8.1
    optionalDependencies:
      '@types/react': 19.1.8

  react-remove-scroll@2.6.3(@types/react@19.1.8)(react@19.1.0):
    dependencies:
      react: 19.1.0
      react-remove-scroll-bar: 2.3.8(@types/react@19.1.8)(react@19.1.0)
      react-style-singleton: 2.2.3(@types/react@19.1.8)(react@19.1.0)
      tslib: 2.8.1
      use-callback-ref: 1.3.3(@types/react@19.1.8)(react@19.1.0)
      use-sidecar: 1.1.3(@types/react@19.1.8)(react@19.1.0)
    optionalDependencies:
      '@types/react': 19.1.8

  react-remove-scroll@2.7.1(@types/react@19.1.8)(react@19.1.0):
    dependencies:
      react: 19.1.0
      react-remove-scroll-bar: 2.3.8(@types/react@19.1.8)(react@19.1.0)
      react-style-singleton: 2.2.3(@types/react@19.1.8)(react@19.1.0)
      tslib: 2.8.1
      use-callback-ref: 1.3.3(@types/react@19.1.8)(react@19.1.0)
      use-sidecar: 1.1.3(@types/react@19.1.8)(react@19.1.0)
    optionalDependencies:
      '@types/react': 19.1.8

  react-resizable@3.0.5(react-dom@19.1.0(react@19.1.0))(react@19.1.0):
    dependencies:
      prop-types: 15.8.1
      react: 19.1.0
      react-draggable: 4.5.0(react-dom@19.1.0(react@19.1.0))(react@19.1.0)
    transitivePeerDependencies:
      - react-dom

  react-style-singleton@2.2.3(@types/react@19.1.8)(react@19.1.0):
    dependencies:
      get-nonce: 1.0.1
      react: 19.1.0
      tslib: 2.8.1
    optionalDependencies:
      '@types/react': 19.1.8

  react-use-measure@2.1.7(react-dom@19.1.0(react@19.1.0))(react@19.1.0):
    dependencies:
      react: 19.1.0
    optionalDependencies:
      react-dom: 19.1.0(react@19.1.0)

  react@19.1.0: {}

  recharts@3.0.2(@types/react@19.1.8)(react-dom@19.1.0(react@19.1.0))(react-is@18.3.1)(react@19.1.0)(redux@5.0.1):
    dependencies:
      '@reduxjs/toolkit': 2.8.2(react-redux@9.2.0(@types/react@19.1.8)(react@19.1.0)(redux@5.0.1))(react@19.1.0)
      clsx: 2.1.1
      decimal.js-light: 2.5.1
      es-toolkit: 1.39.5
      eventemitter3: 5.0.1
      immer: 10.1.1
      react: 19.1.0
      react-dom: 19.1.0(react@19.1.0)
      react-is: 18.3.1
      react-redux: 9.2.0(@types/react@19.1.8)(react@19.1.0)(redux@5.0.1)
      reselect: 5.1.1
      tiny-invariant: 1.3.3
      use-sync-external-store: 1.5.0(react@19.1.0)
      victory-vendor: 37.3.6
    transitivePeerDependencies:
      - '@types/react'
      - redux

  redux-thunk@3.1.0(redux@5.0.1):
    dependencies:
      redux: 5.0.1

  redux@5.0.1: {}

  reflect.getprototypeof@1.0.10:
    dependencies:
      call-bind: 1.0.8
      define-properties: 1.2.1
      es-abstract: 1.24.0
      es-errors: 1.3.0
      es-object-atoms: 1.1.1
      get-intrinsic: 1.3.0
      get-proto: 1.0.1
      which-builtin-type: 1.2.1

  regexp.prototype.flags@1.5.4:
    dependencies:
      call-bind: 1.0.8
      define-properties: 1.2.1
      es-errors: 1.3.0
      get-proto: 1.0.1
      gopd: 1.2.0
      set-function-name: 2.0.2

  require-directory@2.1.1: {}

  require-from-string@2.0.2: {}

  requires-port@1.0.0: {}

  reselect@5.1.1: {}

  resize-observer-polyfill@1.5.1: {}

  resolve-cwd@3.0.0:
    dependencies:
      resolve-from: 5.0.0

  resolve-from@4.0.0: {}

  resolve-from@5.0.0: {}

  resolve-pkg-maps@1.0.0: {}

  resolve@1.22.10:
    dependencies:
      is-core-module: 2.16.1
      path-parse: 1.0.7
      supports-preserve-symlinks-flag: 1.0.0

  resolve@2.0.0-next.5:
    dependencies:
      is-core-module: 2.16.1
      path-parse: 1.0.7
      supports-preserve-symlinks-flag: 1.0.0

  restore-cursor@5.1.0:
    dependencies:
      onetime: 7.0.0
      signal-exit: 4.1.0

  reusify@1.1.0: {}

  rfdc@1.4.1: {}

  rrweb-cssom@0.8.0: {}

  run-parallel@1.2.0:
    dependencies:
      queue-microtask: 1.2.3

  safe-array-concat@1.1.3:
    dependencies:
      call-bind: 1.0.8
      call-bound: 1.0.4
      get-intrinsic: 1.3.0
      has-symbols: 1.1.0
      isarray: 2.0.5

  safe-push-apply@1.0.0:
    dependencies:
      es-errors: 1.3.0
      isarray: 2.0.5

  safe-regex-test@1.1.0:
    dependencies:
      call-bound: 1.0.4
      es-errors: 1.3.0
      is-regex: 1.2.1

  safer-buffer@2.1.2: {}

  saxes@6.0.0:
    dependencies:
      xmlchars: 2.2.0

  scheduler@0.25.0: {}

  scheduler@0.26.0: {}

  semver@6.3.1: {}

  semver@7.7.2: {}

  server-only@0.0.1: {}

  set-function-length@1.2.2:
    dependencies:
      define-data-property: 1.1.4
      es-errors: 1.3.0
      function-bind: 1.1.2
      get-intrinsic: 1.3.0
      gopd: 1.2.0
      has-property-descriptors: 1.0.2

  set-function-name@2.0.2:
    dependencies:
      define-data-property: 1.1.4
      es-errors: 1.3.0
      functions-have-names: 1.2.3
      has-property-descriptors: 1.0.2

  set-proto@1.0.0:
    dependencies:
      dunder-proto: 1.0.1
      es-errors: 1.3.0
      es-object-atoms: 1.1.1

  sharp@0.34.2:
    dependencies:
      color: 4.2.3
      detect-libc: 2.0.4
      semver: 7.7.2
    optionalDependencies:
      '@img/sharp-darwin-arm64': 0.34.2
      '@img/sharp-darwin-x64': 0.34.2
      '@img/sharp-libvips-darwin-arm64': 1.1.0
      '@img/sharp-libvips-darwin-x64': 1.1.0
      '@img/sharp-libvips-linux-arm': 1.1.0
      '@img/sharp-libvips-linux-arm64': 1.1.0
      '@img/sharp-libvips-linux-ppc64': 1.1.0
      '@img/sharp-libvips-linux-s390x': 1.1.0
      '@img/sharp-libvips-linux-x64': 1.1.0
      '@img/sharp-libvips-linuxmusl-arm64': 1.1.0
      '@img/sharp-libvips-linuxmusl-x64': 1.1.0
      '@img/sharp-linux-arm': 0.34.2
      '@img/sharp-linux-arm64': 0.34.2
      '@img/sharp-linux-s390x': 0.34.2
      '@img/sharp-linux-x64': 0.34.2
      '@img/sharp-linuxmusl-arm64': 0.34.2
      '@img/sharp-linuxmusl-x64': 0.34.2
      '@img/sharp-wasm32': 0.34.2
      '@img/sharp-win32-arm64': 0.34.2
      '@img/sharp-win32-ia32': 0.34.2
      '@img/sharp-win32-x64': 0.34.2
    optional: true

  shebang-command@2.0.0:
    dependencies:
      shebang-regex: 3.0.0

  shebang-regex@3.0.0: {}

  side-channel-list@1.0.0:
    dependencies:
      es-errors: 1.3.0
      object-inspect: 1.13.4

  side-channel-map@1.0.1:
    dependencies:
      call-bound: 1.0.4
      es-errors: 1.3.0
      get-intrinsic: 1.3.0
      object-inspect: 1.13.4

  side-channel-weakmap@1.0.2:
    dependencies:
      call-bound: 1.0.4
      es-errors: 1.3.0
      get-intrinsic: 1.3.0
      object-inspect: 1.13.4
      side-channel-map: 1.0.1

  side-channel@1.1.0:
    dependencies:
      es-errors: 1.3.0
      object-inspect: 1.13.4
      side-channel-list: 1.0.0
      side-channel-map: 1.0.1
      side-channel-weakmap: 1.0.2

  signal-exit@3.0.7: {}

  signal-exit@4.1.0: {}

  simple-swizzle@0.2.2:
    dependencies:
      is-arrayish: 0.3.2
    optional: true

  slash@3.0.0: {}

  slice-ansi@5.0.0:
    dependencies:
      ansi-styles: 6.2.1
      is-fullwidth-code-point: 4.0.0

  slice-ansi@7.1.0:
    dependencies:
      ansi-styles: 6.2.1
      is-fullwidth-code-point: 5.0.0

  snake-case@3.0.4:
    dependencies:
      dot-case: 3.0.4
      tslib: 2.8.1

  snakecase-keys@8.0.1:
    dependencies:
      map-obj: 4.3.0
      snake-case: 3.0.4
      type-fest: 4.41.0

  source-map-js@1.2.1: {}

  source-map-support@0.5.13:
    dependencies:
      buffer-from: 1.1.2
      source-map: 0.6.1

  source-map@0.6.1: {}

  sprintf-js@1.0.3: {}

  sqids@0.3.0: {}

  stable-hash@0.0.5: {}

  stack-utils@2.0.6:
    dependencies:
      escape-string-regexp: 2.0.0

  stats-gl@2.4.2(@types/three@0.177.0)(three@0.177.0):
    dependencies:
      '@types/three': 0.177.0
      three: 0.177.0

  stats.js@0.17.0: {}

  std-env@3.9.0: {}

  stop-iteration-iterator@1.1.0:
    dependencies:
      es-errors: 1.3.0
      internal-slot: 1.1.0

  streamsearch@1.1.0: {}

  string-argv@0.3.2: {}

  string-length@4.0.2:
    dependencies:
      char-regex: 1.0.2
      strip-ansi: 6.0.1

  string-width@4.2.3:
    dependencies:
      emoji-regex: 8.0.0
      is-fullwidth-code-point: 3.0.0
      strip-ansi: 6.0.1

  string-width@5.1.2:
    dependencies:
      eastasianwidth: 0.2.0
      emoji-regex: 9.2.2
      strip-ansi: 7.1.0

  string-width@7.2.0:
    dependencies:
      emoji-regex: 10.4.0
      get-east-asian-width: 1.3.0
      strip-ansi: 7.1.0

  string.prototype.includes@2.0.1:
    dependencies:
      call-bind: 1.0.8
      define-properties: 1.2.1
      es-abstract: 1.24.0

  string.prototype.matchall@4.0.12:
    dependencies:
      call-bind: 1.0.8
      call-bound: 1.0.4
      define-properties: 1.2.1
      es-abstract: 1.24.0
      es-errors: 1.3.0
      es-object-atoms: 1.1.1
      get-intrinsic: 1.3.0
      gopd: 1.2.0
      has-symbols: 1.1.0
      internal-slot: 1.1.0
      regexp.prototype.flags: 1.5.4
      set-function-name: 2.0.2
      side-channel: 1.1.0

  string.prototype.repeat@1.0.0:
    dependencies:
      define-properties: 1.2.1
      es-abstract: 1.24.0

  string.prototype.trim@1.2.10:
    dependencies:
      call-bind: 1.0.8
      call-bound: 1.0.4
      define-data-property: 1.1.4
      define-properties: 1.2.1
      es-abstract: 1.24.0
      es-object-atoms: 1.1.1
      has-property-descriptors: 1.0.2

  string.prototype.trimend@1.0.9:
    dependencies:
      call-bind: 1.0.8
      call-bound: 1.0.4
      define-properties: 1.2.1
      es-object-atoms: 1.1.1

  string.prototype.trimstart@1.0.8:
    dependencies:
      call-bind: 1.0.8
      define-properties: 1.2.1
      es-object-atoms: 1.1.1

  strip-ansi@6.0.1:
    dependencies:
      ansi-regex: 5.0.1

  strip-ansi@7.1.0:
    dependencies:
      ansi-regex: 6.1.0

  strip-bom@3.0.0: {}

  strip-bom@4.0.0: {}

  strip-final-newline@2.0.0: {}

  strip-json-comments@3.1.1: {}

  styled-jsx@5.1.6(@babel/core@7.27.7)(react@19.1.0):
    dependencies:
      client-only: 0.0.1
      react: 19.1.0
    optionalDependencies:
      '@babel/core': 7.27.7

  supports-color@7.2.0:
    dependencies:
      has-flag: 4.0.0

  supports-color@8.1.1:
    dependencies:
      has-flag: 4.0.0

  supports-preserve-symlinks-flag@1.0.0: {}

  suspend-react@0.1.3(react@19.1.0):
    dependencies:
      react: 19.1.0

  svix-fetch@3.0.0:
    dependencies:
      node-fetch: 2.7.0
      whatwg-fetch: 3.6.20
    transitivePeerDependencies:
      - encoding

  svix@1.68.0:
    dependencies:
      '@stablelib/base64': 1.0.1
      '@types/node': 22.15.33
      es6-promise: 4.2.8
      fast-sha256: 1.3.0
      svix-fetch: 3.0.0
      url-parse: 1.5.10
      uuid: 10.0.0
    transitivePeerDependencies:
      - encoding

  swr@2.3.3(react@19.1.0):
    dependencies:
      dequal: 2.0.3
      react: 19.1.0
      use-sync-external-store: 1.5.0(react@19.1.0)

  symbol-tree@3.2.4: {}

  synckit@0.11.8:
    dependencies:
      '@pkgr/core': 0.2.7

  tailwind-merge@3.3.1: {}

  tailwindcss-animate@1.0.7(tailwindcss@4.1.10):
    dependencies:
      tailwindcss: 4.1.10

  tailwindcss@4.1.10: {}

  tapable@2.2.2: {}

  tar@7.4.3:
    dependencies:
      '@isaacs/fs-minipass': 4.0.1
      chownr: 3.0.0
      minipass: 7.1.2
      minizlib: 3.0.2
      mkdirp: 3.0.1
      yallist: 5.0.0

  test-exclude@6.0.0:
    dependencies:
      '@istanbuljs/schema': 0.1.3
      glob: 7.2.3
      minimatch: 3.1.2

<<<<<<< HEAD
  three-mesh-bvh@0.8.3(three@0.177.0):
    dependencies:
      three: 0.177.0

  three-stdlib@2.36.0(three@0.177.0):
    dependencies:
      '@types/draco3d': 1.4.10
      '@types/offscreencanvas': 2019.7.3
      '@types/webxr': 0.5.22
      draco3d: 1.5.7
      fflate: 0.6.10
      potpack: 1.0.2
      three: 0.177.0

  three@0.177.0: {}
=======
  text-segmentation@1.0.3:
    dependencies:
      utrie: 1.0.2
>>>>>>> 1b24b078

  tiny-invariant@1.3.3: {}

  tinyglobby@0.2.14:
    dependencies:
      fdir: 6.4.6(picomatch@4.0.2)
      picomatch: 4.0.2

  tldts-core@6.1.86: {}

  tldts@6.1.86:
    dependencies:
      tldts-core: 6.1.86

  tmpl@1.0.5: {}

  to-regex-range@5.0.1:
    dependencies:
      is-number: 7.0.0

  tough-cookie@5.1.2:
    dependencies:
      tldts: 6.1.86

  tr46@0.0.3: {}

  tr46@5.1.1:
    dependencies:
      punycode: 2.3.1

  troika-three-text@0.52.4(three@0.177.0):
    dependencies:
      bidi-js: 1.0.3
      three: 0.177.0
      troika-three-utils: 0.52.4(three@0.177.0)
      troika-worker-utils: 0.52.0
      webgl-sdf-generator: 1.1.1

  troika-three-utils@0.52.4(three@0.177.0):
    dependencies:
      three: 0.177.0

  troika-worker-utils@0.52.0: {}

  ts-api-utils@2.1.0(typescript@5.8.3):
    dependencies:
      typescript: 5.8.3

  ts-jest@29.4.0(@babel/core@7.27.7)(@jest/transform@30.0.2)(@jest/types@30.0.1)(babel-jest@30.0.2(@babel/core@7.27.7))(jest-util@30.0.2)(jest@30.0.3(@types/node@24.0.3))(typescript@5.8.3):
    dependencies:
      bs-logger: 0.2.6
      ejs: 3.1.10
      fast-json-stable-stringify: 2.1.0
      jest: 30.0.3(@types/node@24.0.3)
      json5: 2.2.3
      lodash.memoize: 4.1.2
      make-error: 1.3.6
      semver: 7.7.2
      type-fest: 4.41.0
      typescript: 5.8.3
      yargs-parser: 21.1.1
    optionalDependencies:
      '@babel/core': 7.27.7
      '@jest/transform': 30.0.2
      '@jest/types': 30.0.1
      babel-jest: 30.0.2(@babel/core@7.27.7)
      jest-util: 30.0.2

  tsconfig-paths@3.15.0:
    dependencies:
      '@types/json5': 0.0.29
      json5: 1.0.2
      minimist: 1.2.8
      strip-bom: 3.0.0

  tslib@2.8.1: {}

  tunnel-rat@0.1.2(@types/react@19.1.8)(immer@10.1.1)(react@19.1.0):
    dependencies:
      zustand: 4.5.7(@types/react@19.1.8)(immer@10.1.1)(react@19.1.0)
    transitivePeerDependencies:
      - '@types/react'
      - immer
      - react

  type-check@0.4.0:
    dependencies:
      prelude-ls: 1.2.1

  type-detect@4.0.8: {}

  type-fest@0.21.3: {}

  type-fest@4.41.0: {}

  typed-array-buffer@1.0.3:
    dependencies:
      call-bound: 1.0.4
      es-errors: 1.3.0
      is-typed-array: 1.1.15

  typed-array-byte-length@1.0.3:
    dependencies:
      call-bind: 1.0.8
      for-each: 0.3.5
      gopd: 1.2.0
      has-proto: 1.2.0
      is-typed-array: 1.1.15

  typed-array-byte-offset@1.0.4:
    dependencies:
      available-typed-arrays: 1.0.7
      call-bind: 1.0.8
      for-each: 0.3.5
      gopd: 1.2.0
      has-proto: 1.2.0
      is-typed-array: 1.1.15
      reflect.getprototypeof: 1.0.10

  typed-array-length@1.0.7:
    dependencies:
      call-bind: 1.0.8
      for-each: 0.3.5
      gopd: 1.2.0
      is-typed-array: 1.1.15
      possible-typed-array-names: 1.1.0
      reflect.getprototypeof: 1.0.10

  typescript@5.8.3: {}

  unbox-primitive@1.1.0:
    dependencies:
      call-bound: 1.0.4
      has-bigints: 1.1.0
      has-symbols: 1.1.0
      which-boxed-primitive: 1.1.1

  undici-types@6.21.0: {}

  undici-types@7.8.0: {}

  unrs-resolver@1.9.1:
    dependencies:
      napi-postinstall: 0.2.4
    optionalDependencies:
      '@unrs/resolver-binding-android-arm-eabi': 1.9.1
      '@unrs/resolver-binding-android-arm64': 1.9.1
      '@unrs/resolver-binding-darwin-arm64': 1.9.1
      '@unrs/resolver-binding-darwin-x64': 1.9.1
      '@unrs/resolver-binding-freebsd-x64': 1.9.1
      '@unrs/resolver-binding-linux-arm-gnueabihf': 1.9.1
      '@unrs/resolver-binding-linux-arm-musleabihf': 1.9.1
      '@unrs/resolver-binding-linux-arm64-gnu': 1.9.1
      '@unrs/resolver-binding-linux-arm64-musl': 1.9.1
      '@unrs/resolver-binding-linux-ppc64-gnu': 1.9.1
      '@unrs/resolver-binding-linux-riscv64-gnu': 1.9.1
      '@unrs/resolver-binding-linux-riscv64-musl': 1.9.1
      '@unrs/resolver-binding-linux-s390x-gnu': 1.9.1
      '@unrs/resolver-binding-linux-x64-gnu': 1.9.1
      '@unrs/resolver-binding-linux-x64-musl': 1.9.1
      '@unrs/resolver-binding-wasm32-wasi': 1.9.1
      '@unrs/resolver-binding-win32-arm64-msvc': 1.9.1
      '@unrs/resolver-binding-win32-ia32-msvc': 1.9.1
      '@unrs/resolver-binding-win32-x64-msvc': 1.9.1

  update-browserslist-db@1.1.3(browserslist@4.25.1):
    dependencies:
      browserslist: 4.25.1
      escalade: 3.2.0
      picocolors: 1.1.1

  uploadthing@7.7.3(next@15.3.4(@babel/core@7.27.7)(react-dom@19.1.0(react@19.1.0))(react@19.1.0))(tailwindcss@4.1.10):
    dependencies:
      '@effect/platform': 0.85.2(effect@3.16.8)
      '@standard-schema/spec': 1.0.0-beta.4
      '@uploadthing/mime-types': 0.3.5
      '@uploadthing/shared': 7.1.9
      effect: 3.16.8
    optionalDependencies:
      next: 15.3.4(@babel/core@7.27.7)(react-dom@19.1.0(react@19.1.0))(react@19.1.0)
      tailwindcss: 4.1.10

  uri-js@4.4.1:
    dependencies:
      punycode: 2.3.1

  url-parse@1.5.10:
    dependencies:
      querystringify: 2.2.0
      requires-port: 1.0.0

  use-callback-ref@1.3.3(@types/react@19.1.8)(react@19.1.0):
    dependencies:
      react: 19.1.0
      tslib: 2.8.1
    optionalDependencies:
      '@types/react': 19.1.8

  use-sidecar@1.1.3(@types/react@19.1.8)(react@19.1.0):
    dependencies:
      detect-node-es: 1.1.0
      react: 19.1.0
      tslib: 2.8.1
    optionalDependencies:
      '@types/react': 19.1.8

  use-sync-external-store@1.5.0(react@19.1.0):
    dependencies:
      react: 19.1.0

<<<<<<< HEAD
  utility-types@3.11.0: {}
=======
  utrie@1.0.2:
    dependencies:
      base64-arraybuffer: 1.0.2
>>>>>>> 1b24b078

  uuid@10.0.0: {}

  v8-to-istanbul@9.3.0:
    dependencies:
      '@jridgewell/trace-mapping': 0.3.25
      '@types/istanbul-lib-coverage': 2.0.6
      convert-source-map: 2.0.0

  victory-vendor@37.3.6:
    dependencies:
      '@types/d3-array': 3.2.1
      '@types/d3-ease': 3.0.2
      '@types/d3-interpolate': 3.0.4
      '@types/d3-scale': 4.0.9
      '@types/d3-shape': 3.1.7
      '@types/d3-time': 3.0.4
      '@types/d3-timer': 3.0.2
      d3-array: 3.2.4
      d3-ease: 3.0.1
      d3-interpolate: 3.0.1
      d3-scale: 4.0.2
      d3-shape: 3.2.0
      d3-time: 3.1.0
      d3-timer: 3.0.1

  w3c-xmlserializer@5.0.0:
    dependencies:
      xml-name-validator: 5.0.0

  walker@1.0.8:
    dependencies:
      makeerror: 1.0.12

  webgl-constants@1.1.1: {}

  webgl-sdf-generator@1.1.1: {}

  webidl-conversions@3.0.1: {}

  webidl-conversions@7.0.0: {}

  whatwg-encoding@3.1.1:
    dependencies:
      iconv-lite: 0.6.3

  whatwg-fetch@3.6.20: {}

  whatwg-mimetype@4.0.0: {}

  whatwg-url@14.2.0:
    dependencies:
      tr46: 5.1.1
      webidl-conversions: 7.0.0

  whatwg-url@5.0.0:
    dependencies:
      tr46: 0.0.3
      webidl-conversions: 3.0.1

  which-boxed-primitive@1.1.1:
    dependencies:
      is-bigint: 1.1.0
      is-boolean-object: 1.2.2
      is-number-object: 1.1.1
      is-string: 1.1.1
      is-symbol: 1.1.1

  which-builtin-type@1.2.1:
    dependencies:
      call-bound: 1.0.4
      function.prototype.name: 1.1.8
      has-tostringtag: 1.0.2
      is-async-function: 2.1.1
      is-date-object: 1.1.0
      is-finalizationregistry: 1.1.1
      is-generator-function: 1.1.0
      is-regex: 1.2.1
      is-weakref: 1.1.1
      isarray: 2.0.5
      which-boxed-primitive: 1.1.1
      which-collection: 1.0.2
      which-typed-array: 1.1.19

  which-collection@1.0.2:
    dependencies:
      is-map: 2.0.3
      is-set: 2.0.3
      is-weakmap: 2.0.2
      is-weakset: 2.0.4

  which-typed-array@1.1.19:
    dependencies:
      available-typed-arrays: 1.0.7
      call-bind: 1.0.8
      call-bound: 1.0.4
      for-each: 0.3.5
      get-proto: 1.0.1
      gopd: 1.2.0
      has-tostringtag: 1.0.2

  which@2.0.2:
    dependencies:
      isexe: 2.0.0

  word-wrap@1.2.5: {}

  wrap-ansi@7.0.0:
    dependencies:
      ansi-styles: 4.3.0
      string-width: 4.2.3
      strip-ansi: 6.0.1

  wrap-ansi@8.1.0:
    dependencies:
      ansi-styles: 6.2.1
      string-width: 5.1.2
      strip-ansi: 7.1.0

  wrap-ansi@9.0.0:
    dependencies:
      ansi-styles: 6.2.1
      string-width: 7.2.0
      strip-ansi: 7.1.0

  wrappy@1.0.2: {}

  write-file-atomic@5.0.1:
    dependencies:
      imurmurhash: 0.1.4
      signal-exit: 4.1.0

  ws@8.18.2: {}

  xml-name-validator@5.0.0: {}

  xmlchars@2.2.0: {}

  y18n@5.0.8: {}

  yallist@3.1.1: {}

  yallist@5.0.0: {}

  yaml@2.8.0: {}

  yargs-parser@21.1.1: {}

  yargs@17.7.2:
    dependencies:
      cliui: 8.0.1
      escalade: 3.2.0
      get-caller-file: 2.0.5
      require-directory: 2.1.1
      string-width: 4.2.3
      y18n: 5.0.8
      yargs-parser: 21.1.1

  yocto-queue@0.1.0: {}

  zod@3.25.67: {}

  zustand@4.5.7(@types/react@19.1.8)(immer@10.1.1)(react@19.1.0):
    dependencies:
      use-sync-external-store: 1.5.0(react@19.1.0)
    optionalDependencies:
      '@types/react': 19.1.8
      immer: 10.1.1
      react: 19.1.0

  zustand@5.0.6(@types/react@19.1.8)(immer@10.1.1)(react@19.1.0)(use-sync-external-store@1.5.0(react@19.1.0)):
    optionalDependencies:
      '@types/react': 19.1.8
      immer: 10.1.1
      react: 19.1.0
      use-sync-external-store: 1.5.0(react@19.1.0)<|MERGE_RESOLUTION|>--- conflicted
+++ resolved
@@ -87,15 +87,12 @@
       framer-motion:
         specifier: ^12.19.2
         version: 12.19.2(react-dom@19.1.0(react@19.1.0))(react@19.1.0)
-<<<<<<< HEAD
       fuse.js:
         specifier: ^7.1.0
         version: 7.1.0
-=======
       html2canvas:
         specifier: ^1.4.1
         version: 1.4.1
->>>>>>> 1b24b078
       jest:
         specifier: ^30.0.3
         version: 30.0.3(@types/node@24.0.3)
@@ -2041,18 +2038,6 @@
   balanced-match@1.0.2:
     resolution: {integrity: sha512-3oSeUO0TMV67hN1AmbXsK4yaqU7tjiHlbxRDZOpH0KW9+CeX4bRAaX0Anxt0tx2MrpRpWwQaPwIlISEJhYU5Pw==}
 
-<<<<<<< HEAD
-  base64-js@1.5.1:
-    resolution: {integrity: sha512-AKpaYlHn8t4SVbOHCy+b5+KKgvR4vrsD8vbvrbiQJps7fKDTkjkDry6ji0rUJjC0kzbNePLwzxq8iypo41qeWA==}
-
-  bidi-js@1.0.3:
-    resolution: {integrity: sha512-RKshQI1R3YQ+n9YJz2QQ147P66ELpa1FQEg20Dk8oW9t2KgLbpDLLp9aGZ7y8WHSshDknG0bknqGw5/tyCs5tw==}
-=======
-  base64-arraybuffer@1.0.2:
-    resolution: {integrity: sha512-I3yl4r9QB5ZRY3XuJVEPfc2XhZO6YweFPI+UovAzn+8/hb3oJ6lnysaFcjVpkCPfVWFUDvoZ8kmVDP7WyRtYtQ==}
-    engines: {node: '>= 0.6.0'}
->>>>>>> 1b24b078
-
   brace-expansion@1.1.12:
     resolution: {integrity: sha512-9T9UjW3r0UW5c1Q7GTwllptXwhvYmEzFhzMfZ9H7FQWt+uZePjZPjBP/W1ZEyZ1twGWom5/56TF4lPcqjnDHcg==}
 
@@ -4282,24 +4267,6 @@
   test-exclude@6.0.0:
     resolution: {integrity: sha512-cAGWPIyOHU6zlmg88jwm7VRyXnMN7iV68OGAbYDk/Mh/xC/pzVPlQtY6ngoIH/5/tciuhGfvESU8GrHrcxD56w==}
     engines: {node: '>=8'}
-
-<<<<<<< HEAD
-  three-mesh-bvh@0.8.3:
-    resolution: {integrity: sha512-4G5lBaF+g2auKX3P0yqx+MJC6oVt6sB5k+CchS6Ob0qvH0YIhuUk1eYr7ktsIpY+albCqE80/FVQGV190PmiAg==}
-    peerDependencies:
-      three: '>= 0.159.0'
-
-  three-stdlib@2.36.0:
-    resolution: {integrity: sha512-kv0Byb++AXztEGsULgMAs8U2jgUdz6HPpAB/wDJnLiLlaWQX2APHhiTJIN7rqW+Of0eRgcp7jn05U1BsCP3xBA==}
-    peerDependencies:
-      three: '>=0.128.0'
-
-  three@0.177.0:
-    resolution: {integrity: sha512-EiXv5/qWAaGI+Vz2A+JfavwYCMdGjxVsrn3oBwllUoqYeaBO75J63ZfyaQKoiLrqNHoTlUc6PFgMXnS0kI45zg==}
-=======
-  text-segmentation@1.0.3:
-    resolution: {integrity: sha512-iOiPUo/BGnZ6+54OsWxZidGCsdU8YbE4PSpdPinp7DeMtUJNJBoJ/ouUSTJjHkh1KntHaltHl/gDs2FC4i5+Nw==}
->>>>>>> 1b24b078
 
   tiny-invariant@1.3.3:
     resolution: {integrity: sha512-+FbBPE1o9QAYvviau/qC5SE3caw21q3xkvWKBtja5vgqOWIHHJ3ioaq1VPfn/Szqctz2bU/oYeKd9/z5BL+PVg==}
@@ -4495,15 +4462,6 @@
     resolution: {integrity: sha512-Rb46I4cGGVBmjamjphe8L/UnvJD+uPPtTkNvX5mZgqdbavhI4EbgIWJiIHXJ8bc/i9EQGPRh4DwEURJ552Do0A==}
     peerDependencies:
       react: ^16.8.0 || ^17.0.0 || ^18.0.0 || ^19.0.0
-
-<<<<<<< HEAD
-  utility-types@3.11.0:
-    resolution: {integrity: sha512-6Z7Ma2aVEWisaL6TvBCy7P8rm2LQoPv6dJ7ecIaIixHcwfbJ0x7mWdbcwlIM5IGQxPZSFYeqRCqlOOeKoJYMkw==}
-    engines: {node: '>= 4'}
-=======
-  utrie@1.0.2:
-    resolution: {integrity: sha512-1MLa5ouZiOmQzUbjbu9VmjLzn1QLXBhwpUa7kdLUQK+KQ5KA9I1vk5U4YHe/X2Ch7PYnJfWuWT+VbuxbGwljhw==}
->>>>>>> 1b24b078
 
   uuid@10.0.0:
     resolution: {integrity: sha512-8XkAphELsDnEGrDxUOHB3RGvXz6TeuYSGEZBOjtTtPm2lwhGBjLgOzLHB63IUWfBpNucQjND6d3AOudO+H3RWQ==}
@@ -6651,15 +6609,13 @@
 
   balanced-match@1.0.2: {}
 
-<<<<<<< HEAD
+  base64-arraybuffer@1.0.2: {}
+
   base64-js@1.5.1: {}
 
   bidi-js@1.0.3:
     dependencies:
       require-from-string: 2.0.2
-=======
-  base64-arraybuffer@1.0.2: {}
->>>>>>> 1b24b078
 
   brace-expansion@1.1.12:
     dependencies:
@@ -9238,28 +9194,6 @@
       glob: 7.2.3
       minimatch: 3.1.2
 
-<<<<<<< HEAD
-  three-mesh-bvh@0.8.3(three@0.177.0):
-    dependencies:
-      three: 0.177.0
-
-  three-stdlib@2.36.0(three@0.177.0):
-    dependencies:
-      '@types/draco3d': 1.4.10
-      '@types/offscreencanvas': 2019.7.3
-      '@types/webxr': 0.5.22
-      draco3d: 1.5.7
-      fflate: 0.6.10
-      potpack: 1.0.2
-      three: 0.177.0
-
-  three@0.177.0: {}
-=======
-  text-segmentation@1.0.3:
-    dependencies:
-      utrie: 1.0.2
->>>>>>> 1b24b078
-
   tiny-invariant@1.3.3: {}
 
   tinyglobby@0.2.14:
@@ -9469,14 +9403,6 @@
     dependencies:
       react: 19.1.0
 
-<<<<<<< HEAD
-  utility-types@3.11.0: {}
-=======
-  utrie@1.0.2:
-    dependencies:
-      base64-arraybuffer: 1.0.2
->>>>>>> 1b24b078
-
   uuid@10.0.0: {}
 
   v8-to-istanbul@9.3.0:
